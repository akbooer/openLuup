--- conflicted
+++ resolved
@@ -108,18 +108,13 @@
   _debug (x.description)
   local dev = devutil.new (x.devNo)   -- create the proto-device
   local services = dev.services
-<<<<<<< HEAD
-
-  local d, err = loader.assemble_device (x.devNo, x.device_type, x.upnp_file, x.upnp_impl, x.json_file)
-=======
-  
+
   local X                             -- 2018.06.11  don't use impl_file if parent handles actions
   local parent = tonumber (x.parent) or 0
   local parent_device = luup.devices[parent] or {}
   if parent_device.handle_children then X = 'X' end         -- use dummy device implementation file
 
   local d, err = loader.assemble_device (x.devNo, x.device_type, x.upnp_file, X or x.upnp_impl, x.json_file)
->>>>>>> 541229a0
 
   d = d or {}
   local fmt = "[%d] %s / %s / %s   (%s)"
@@ -204,12 +199,8 @@
 -- TODO: consider protecting device attributes...
 --  setmetatable (dev.attributes, {__newindex =
 --          function (_,x) error ("ERROR: attempt to create new device attribute "..x,2) end})
-<<<<<<< HEAD
-
-=======
- 
+
 -- Note: that all the entries in dev.attributes already have the right type, so no need for coercions...
->>>>>>> 541229a0
   local luup_device =     -- this is the information that appears in the luup.devices table
     {
       category_num        = tonumber(a.category_num),
@@ -224,7 +215,7 @@
       mac                 = a.mac,
       pass                = a.password or '',
       room_num            = tonumber(a.room),         -- 2018.07.02
-      subcategory_num     = a.subcategory_num,
+      subcategory_num     = tonumber(a.subcategory_num),
       udn                 = a.local_udn,
       user                = a.username or '',
     }
@@ -352,16 +343,12 @@
 local function append (device, ptr, altid, description, device_type, device_filename,
   implementation_filename, parameters, embedded, invisible, room)
   _log (("[%s] %s"):format (altid or '?', description or ''), "luup.chdev.append")
-<<<<<<< HEAD
-  if ptr.old[altid] then
-=======
-  
+
   -- 2018.06.16  check for duplicate altids (thanks @rigpapa)
   assert (not ptr.seen[altid], "duplicate altid in chdev.append()")  -- no return status, so raise error
   ptr.seen[altid] = true
- 
-  if ptr.old[altid] then 
->>>>>>> 541229a0
+
+  if ptr.old[altid] then
     ptr.old[altid] = nil        -- it existed already
   else
     ptr.reload = true           -- we will need a reload
