local ABOUT = {
  NAME          = "openLuup.chdev",
  VERSION       = "2019.06.19",
  DESCRIPTION   = "device creation and luup.chdev submodule",
  AUTHOR        = "@akbooer",
  COPYRIGHT     = "(c) 2013-2019 AKBooer",
  DOCUMENTATION = "https://github.com/akbooer/openLuup/tree/master/Documentation",
  DEBUG         = false,
  LICENSE       = [[
  Copyright 2013-2019 AK Booer

  Licensed under the Apache License, Version 2.0 (the "License");
  you may not use this file except in compliance with the License.
  You may obtain a copy of the License at

       http://www.apache.org/licenses/LICENSE-2.0

  Unless required by applicable law or agreed to in writing, software
  distributed under the License is distributed on an "AS IS" BASIS,
  WITHOUT WARRANTIES OR CONDITIONS OF ANY KIND, either express or implied.
  See the License for the specific language governing permissions and
  limitations under the License.
]]
}

-- This file not only contains the luup.chdev submodule,
-- but also the luup-level facility for creating a device
-- after all, in the end, every device is a child device.

-- 2016.01.28  added 'disabled' attribute for devices - thanks @cybrmage
-- 2016.02.15  ensure that altid is a string (thanks cybrmage)
-- 2016.04.03  add UUID (for Sonos, and perhaps other plugins)
-- 2016.04.15  change the way device variables are handled in chdev.create - thanks @explorer!
-- 2016.04.18  add username and password to attributes (for cameras)
-- 2016.04.29  add device status
-- 2016.05.12  use luup.attr_get and set, rather than a dependence on openLuup.userdata
-- 2016.05.24  fix 'nil' plugin attribute
-- 2016.06.02  undo @explorer string mods (interim solution not now needed) and revert to standard Vera syntax
-- 2016.07.10  add extra 'no_reload' parameter to luup.chdev.sync (for ZWay plugin)
-- 2016.07.12  add 'reload' return parameter to luup.chdev.sync (ditto)
-- 2016.11.02  add device name to device_startup code

-- 2017.05.10  add category_num and subcategory_num to create() table parameters (thanks @dklinkman)

-- 2018.03.18  create default device variables if they have a defaultValue in the service definition
-- 2018.04.03  add jobs table to device metadata (for status reporting to AltUI)
-- 2018.04.05  move get/set status from devices to here (more a luup thing, than a device thing)
-- 2018.05.14  ensure (sub)category numeric (thanks @rafale77)
-- 2018.05.14  remove pcall from create() to propagate errors
-- 2018.05.25  tidy attribute coercions
-- 2018.06.11  don't use impl_file if parent handles actions (thanks @rigpapa)
-- 2018.06.16  check for duplicate altids in chdev.append()  (thanks @rigpapa)
-- 2018.07.02  fix room number/string type problem in create()
-- 2018.07.22  create only non-blank default device variables (blank was breaking AlTUI install)

-- 2019.02.02  override device file manufacturer and modelName with existing attributes (thanks @rigpapa)
-- 2019.05.04  add status_message field to device and status_set/get()
-- 2019.06.02  chdev.create() sets device category from device type, if necessary (thanks @reneboer)
--             ALSO, allow missing serviceId in variable definitions to set attribute (thanks @rigpapa)
-- 2019.06.19  add dev:get_icon() to return dynamic icon name (for console)


local logs      = require "openLuup.logs"

local devutil   = require "openLuup.devices"
local loader    = require "openLuup.loader"
local scheduler = require "openLuup.scheduler"
local json      = require "openLuup.json"               -- for device.__tostring()

--  local _log() and _debug()
local _log, _debug = logs.register (ABOUT)

-- utilities

-- generate a (fairly) unique UDN
-- see: https://en.wikipedia.org/wiki/Universally_unique_identifier
--
-- A UUID is simply a 128-bit value. The meaning of each bit is defined by any of several variants.
-- For human-readable display, many systems use a canonical format using hexadecimal text with inserted hyphen characters. -- For example:    de305d54-75b4-431b-adb2-eb6b9e546014
--

local UUID = (function ()
  local seed = luup and tonumber (luup.pk_accesspoint)
  if seed then math.randomseed (seed) end
  local fmt = "%02x"
  local uuid = {"uuid:"}
  local dash = {[4]='-', [6]='-', [8]='-', [10]='-'}
  for i = 1,16 do
    uuid[#uuid+1] = fmt:format(math.random(0,255))
    uuid[#uuid+1] = dash[i]
  end
  return table.concat (uuid)
end) ()

-- convert string statevariable definition into Lua table of device variables
local function varlist_to_table (statevariables)
  -- syntax is: "serviceId,variable=value" separated by new lines
  local vars = {}
  for srv, var, val in statevariables: gmatch "%s*([^,]*),([^=]+)=(%C*)" do   -- 2019.06.02 allow missing serviceId
    if srv == '' then srv = nil end
    vars[#vars+1] = {service = srv, variable = var, value = val}
  end
  return vars
end

--
-- function: create (x)
-- parameters: see below
--
-- This creates the device with the parameters given, and returns the device object
-- 2016.04.15 note statevariables are now a Lua array of {service="...", variable="...", value="..."}
--
local function create (x)
  -- {devNo, device_type, internal_id, description, upnp_file, upnp_impl,
  -- ip, mac, hidden, invisible, parent, room, pluginnum, statevariables, ...}

  _debug (x.description)
  local dev = devutil.new (x.devNo)   -- create the proto-device
  local services = dev.services

  local X                             -- 2018.06.11  don't use impl_file if parent handles actions
  local parent = tonumber (x.parent) or 0
  local parent_device = luup.devices[parent] or {}
  if parent_device.handle_children then X = 'X' end         -- use dummy device implementation file

  local d, err = loader.assemble_device (x.devNo, x.device_type, x.upnp_file, X or x.upnp_impl, x.json_file)

  d = d or {}
  local fmt = "[%d] %s / %s / %s   (%s)"
  local msg = fmt: format (x.devNo, x.upnp_file or '', d.impl_file or '', d.json_file or '', d.device_type or '')
  _log (msg, "luup.create_device")
  if err then _log (err) end

  if d.action_list then
    -- create and set service actions (from implementation file)
    -- each action_list element is a structure with (possibly) run/job/timeout/incoming functions
    -- it also has 'name' and 'serviceId' fields
    -- and may have 'returns' added below using information (from service file)
    for _, a in ipairs (d.action_list) do
      dev:action_set (a.serviceId, a.name, a)
      -- add any return parameters from service_data
      local sdata = loader.service_data[a.serviceId] or {returns = {}}
      a.returns = sdata.returns[a.name]
    end
  end

  -- 2018.03.18  create default device variables if they have a defaultValue in the service definition
  -- this is so that newly created devices have, at least, a minimal set of variables with defaults
  -- these may well get overwritten in the following block when statevariables are enumerated
  for _,srv in ipairs(d.service_list or {}) do
    local sdata = loader.service_data         -- delve into the loader's cache of service info
    local sid = srv.serviceId
    _debug (sid)
    for _, var in ipairs ((sdata[sid] or {}).variables or {}) do
      if var.defaultValue and var.defaultValue ~= '' then   -- 2018.07.22 only non-blank defaults
        _debug (var.name, var.defaultValue)
        dev:variable_set (sid, var.name, var.defaultValue)
      end
    end
  end

  -- go through the variables and set them
  -- 2016.04.15 note statevariables are now a Lua array of {service="...", variable="...", value="..."}
  if type(x.statevariables) == "table" then
    for _,v in ipairs(x.statevariables) do
      if v.service then                                   -- 2019.06.02
        dev:variable_set (v.service, v.variable, v.value)
      else
        dev:attr_set (v.variable, v.value)
      end
    end
  end

  -- schedule device startup code
  local device_name = x.description or d.friendly_name or ('_' .. (x.device_type:match "(%w+):%d+$" or'?'))
  if d.entry_point then
    if tonumber (x.disabled) ~= 1 then
      scheduler.device_start (d.entry_point, x.devNo, device_name)         -- schedule startup in device context
    else
      local fmt = "[%d] is DISABLED"
      _log (fmt: format (x.devNo), "luup.create_device")
    end
  end

  local device_type = d.device_type or ''
  local cat_num = tonumber (x.category_num or d.category_num or loader.cat_by_dev[device_type])   -- 2019.06.02

  -- set known attributes
  dev:attr_set {
    id              = x.devNo,                                          -- device id
    altid           = x.internal_id and tostring(x.internal_id) or '',  -- altid (called id in luup.devices, confusing, yes?)
    category_num    = cat_num or 0,                      -- 2017.05.10, 2018.05.12, 2019.06.02
    device_type     = device_type,
    device_file     = x.upnp_file,
    device_json     = d.json_file,
    disabled        = tonumber (x.disabled) or 0,
    id_parent       = parent,
    impl_file       = d.impl_file,
    invisible       = x.invisible and "1" or "0",   -- convert true/false to "1"/"0"
    local_udn       = UUID,
    manufacturer    = x.manufacturer or d.manufacturer or '',
    model           = x.model or d.modelName or '',
    name            = device_name,
    plugin          = tostring(x.pluginnum or ''),
    password        = x.password,
    room            = tostring(tonumber (x.room) or 0),   -- why it's a string, I have no idea 2018.07.02
    subcategory_num = tonumber (x.subcategory_num or d.subcategory_num) or 0,     -- 2017.05.10
    time_created    = os.time(),
    username        = x.username,
    ip              = x.ip or '',
    mac             = x.mac or '',
  }

  local a = dev.attributes
-- TODO: consider protecting device attributes...
--  setmetatable (dev.attributes, {__newindex =
--          function (_,x) error ("ERROR: attempt to create new device attribute "..x,2) end})

-- Note: that all the entries in dev.attributes already have the right type, so no need for coercions...
  local luup_device =     -- this is the information that appears in the luup.devices table
    {
<<<<<<< HEAD
      category_num        = tonumber(a.category_num),
      description         = a.name,
=======
      category_num        = a.category_num,
      description         = a.name or '???',
>>>>>>> ebbdcc04
      device_num_parent   = a.id_parent,
      device_type         = a.device_type,
      embedded            = false,                  -- if embedded, it doesn't have its own room
      hidden              = x.hidden or false,        -- if hidden, it's not shown on the dashboard
      id                  = a.altid,
      invisible           = x.invisible or false,     -- if invisible, it's 'for internal use only'
      ip                  = a.ip,
      mac                 = a.mac,
      pass                = a.password or '',
      room_num            = tonumber(a.room),         -- 2018.07.02
      subcategory_num     = tonumber(a.subcategory_num),
      udn                 = a.local_udn,
      user                = a.username or '',  
      bookmark            = 0,                      -- openLuup private value
    }

  -- fill out extra data in the proto-device
  dev.category_name       = d.category_name
  dev.handle_children     = d.handle_children == "1"
  dev.serviceList         = d.service_list
  dev.environment         = d.environment               -- the global environment (_G) for this device
  dev.io                  = {                           -- area for io related data (see luup.io)
                              incoming = d.incoming,
                              protocol = d.protocol,
                              -- other fields created on open include socket and intercept
                            }
  dev.jobs                = {}              -- 2018.04.03
  -- note that all the following methods should be called with device:function() syntax...
  dev.is_ready            = function () return true end          -- TODO: wait on startup sequence
  dev.status              = -1                                   -- 2016.04.29  add device status
  dev.status_message      = ''                                   -- 2019.05.04
  dev.supports_service    = function (self, service) return not not services[service] end

  function dev:status_get ()            -- 2016.04.29, 2018.04.05
    return dev.status, dev.status_message
  end

  function dev:status_set (value, message)     -- 2016.04.29, 2018.04.05, 2019.05.04
    message = message or ''
    if dev.status ~= value or dev.status_message ~= message then
      dev.status = value
      dev.status_message = message
--      devutil.new_userdata_dataversion ()
      dev: touch()                    -- 2019.05.04
    end
  end

  -- return the names asnd values of the variables with shortCode aliases (as appear in the status request)
  function dev:get_shortcodes ()      -- 2019.05.10
    local info = {}
    local sd = loader.service_data
    for svc, s in pairs (self.services) do
      local known_service = sd[svc]
      if known_service then
        for var, v in pairs (s.variables) do
          local short = known_service.short_codes[var]
          if short then info[short] = v.value end
        end
      end
    end
    return info
  end

  -- this is the basic user_data for the device variables
  -- the id=user_data and id=status requests embellish this in different ways
  -- used by userdata.devices_table() and requests.status_devices_table()
  function dev:state_table ()      -- 2019.05.12
    local states = {}
    for i,item in ipairs(self.variables) do
      states[i] = {
        id = item.id,
        service = item.srv,
        variable = item.name,
        value = item.value or '',
      }
    end
    return states
  end

  -----------------------------
  -- dynamic icons
  
  local op = {}
  op.noop  = function () end
  op["=="] = function (a,b) return a == b end
  op["!="] = function (a,b) return a ~= b end
  op["<="] = function (a,b) return a <= b end
  op[">="] = function (a,b) return a >= b end
  op["<"]  = function (a,b) return a <  b end
  op[">"]  = function (a,b) return a >  b end

  local function is_true (d, c)
    local srv = d.services[c.service]
    if not srv then return end
    local var = srv.variables[c.variable]
    if not var then return end
    local val = type(c.value) == "number" and tonumber (var.value) or var.value
    local fct = op[c.operator] or function() end
    return fct (val, c.value)
  end

  function dev: get_icon ()
    local icon = "zwave_default.png"
    local json_file = self.attributes.device_json
    local sd = loader.static_data[json_file]
    if not sd then return icon end        -- can't find static data

    icon = sd.default_icon or icon
    local si = sd.state_icons
    if not si then return icon end        -- use default device icon

    local cn, scn = self.category_num, self.subcategory_num
    for _, set in ipairs (si) do
      -- each set is {conditions = {}...}, img = '...'} and all need to be met
      local met = true
      for _, c in ipairs (set.conditions or {}) do
        local cat = (not c.category_num or c.category_num == cn) and
                    (not c.subcategory_num or c.subcategory_num == scn) 
        met = met and cat and is_true (self, c)
      end
      if met then
        icon = set.img or icon
        break
      end
    end
    return icon
  end

  return setmetatable (luup_device, {
      __index = dev,
      __tostring = function (self) return (json.encode (self: state_table())) or '?' end,
      --TODO:    __metatable = "access denied",
    } )
end

-- this create device function has the same parameter list as the luup.create_device call
-- but it does NOT place the created device into the luup.devices table.
-- function: create_device
-- parameters: see below
-- returns: the device number AND the device object
--
local function create_device (
      device_type, internal_id, description, upnp_file, upnp_impl,
      ip, mac, hidden, invisible, parent, room, pluginnum, statevariables,
      pnpid, nochildsync, aeskey, reload, nodupid, category_num, subcategory_num
  )
  local devNo = tonumber (luup.attr_get "Device_Num_Next")
  luup.attr_set ("Device_Num_Next", devNo + 1)
  local dev = create {
    devNo = devNo,                      -- (number)   (req)  *** NB: extra parameter cf. luup.create ***
    device_type = device_type,          -- (string)
    internal_id = internal_id,          -- (string)
    description = description,          -- (string)
    upnp_file = upnp_file,              -- (string)
    upnp_impl = upnp_impl,              -- (string)
    ip = ip,                            -- (string)
    mac = mac,                          -- (string)
    hidden = hidden,                    -- (boolean)
    invisible = invisible,              -- (boolean)
    parent = parent,                    -- (number)
    room = room,                        -- (number)
    pluginnum = pluginnum,              -- (number)
    statevariables = varlist_to_table (statevariables or ''),    -- (string)   "service,variable=value\nservice..."
    pnpid = pnpid,                      -- (number)   no idea (perhaps uuid??)
    nochildsync = nochildsync,          -- (string)   no idea
    aeskey = aeskey,                    -- (string)   no idea
    reload = reload,                    -- (boolean)
    nodupid = nodupid,                  -- (boolean)  no idea
    category_num = category_num,        -- (number)
    subcategory_num = subcategory_num,  -- (number)
  }
  return devNo, dev
end

----------------------------------------
--
-- Module: luup.chdev
--
-- Contains functions for a parent to synchronize its child devices.
-- Whenever a device has multiple end-points, the devices are represented in a parent/child fashion where
-- the parent device is responsible for reporting what child devices it has and giving each one a unique id.
-- The parent calls start, then enumerates each child device with append, and finally calls sync.
-- You will need to pass the same value for device to append and sync that you passed to start.



-- function: start
-- parameters: device (string or number)
-- returns: ptr (binary object)
--
-- Tells Luup you will start enumerating the children of device.
-- If device is a string it is interpreted as a udn [NOT IMPLEMENTED],
-- if it's a number, as a device id.
-- The return value is a binary object which you cannot do anything with in Lua,
-- but you do pass it to the append and sync functions.

local function start (device)
  -- build a table of device's current children, indexed by (alt)id
  -- NB: this is essential to avoid changing luup.devices whilst it might be being traversed
  local old = {}
  for devNo, dev in pairs (luup.devices) do
    if dev.device_num_parent == device then
      old[dev.id] = devNo
    end
  end
  -- 2018.06.16  add list of seen altids
  return {old = old, new = {}, seen = {}, reload = false}      -- lists of existing and new child devices
end

-- function: append
-- parameters:
--    device, ptr, altid, description, device_type, device_filename,
--    implementation_filename, parameters, embedded, invisible[, room]
--    Note extra parameter "room" cf. luup
-- returns: nothing
--
-- Adds one child to device.
-- Pass in the ptr which you received from the luup.chdev.start call.
-- Give each child a unique id so you can keep track of which is which.
-- You can optionally provide a description which the user sees in the user interface.
-- device_type is the UPnP device type, such as urn:schemas-upnp-org:device:BinaryLight:1.
-- NOTE: On UI7, the device_type MUST be either the empty string,
-- or the same as the one in the device file, otherwise the Luup engine will restart continuously.

local function append (device, ptr, altid, description, device_type, device_filename,
  implementation_filename, parameters, embedded, invisible, room)
  _log (("[%s] %s"):format (altid or '?', description or ''), "luup.chdev.append")

  -- 2018.06.16  check for duplicate altids (thanks @rigpapa)
  assert (not ptr.seen[altid], "duplicate altid in chdev.append()")  -- no return status, so raise error
  ptr.seen[altid] = true

  if ptr.old[altid] then
    ptr.old[altid] = nil        -- it existed already
  else
    ptr.reload = true           -- we will need a reload
    room = tonumber(room) or 0
    if embedded then room = luup.devices[device].room_num end
    -- create_device (device_type, internal_id, description, upnp_file, upnp_impl,
    --                  ip, mac, hidden, invisible, parent, room, pluginnum, statevariables...)
    local devNo, dev = create_device (device_type, altid, description,
            device_filename, implementation_filename,
            nil, nil, embedded, invisible, device, room, nil, parameters)
    ptr.new[devNo] = dev        -- save in the new list
  end
end

-- function: sync
-- parameters: device (string or number), ptr (binary object),
--    Note extra parameter 'no_reload' cf. luup
-- returns: nothing  [CHANGED to return true if a reload WOULD have occurred and no_reload is set]
--
-- Pass in the ptr which you received from the start function.
-- Tells the Luup engine you have finished enumerating the child devices.
--
local function sync (device, ptr, no_reload)
  local name = luup.devices[device].description or '?'
  _log (("[%d] %s, syncing children"): format (device, name), "luup.chdev.sync")
  -- check if any existing ones not now required
  for _, devNo in pairs(ptr.old) do
    local fmt = "deleting [%d] %s"
    _log (fmt:format (devNo, luup.devices[devNo].description or '?'))
    luup.devices[devNo] = nil             -- no finesse required here, ...
    ptr.reload = true                     -- ...system should be reloaded
  end
  -- now it's safe to link new ones into luup.devices
  for devNo, dev in pairs (ptr.new) do
    luup.devices[devNo] = dev
  end
  if ptr.reload and not no_reload then
    luup.reload()
  end
  return ptr.reload
end

--
----------------------------------------


-- return the methods

return {
  ABOUT = ABOUT,

  create = create,
  create_device = create_device,

  -- this is the actual child device module for luup
  chdev = {
    start   = start,
    append  = append,
    sync    = sync,
  }
}

----<|MERGE_RESOLUTION|>--- conflicted
+++ resolved
@@ -219,13 +219,8 @@
 -- Note: that all the entries in dev.attributes already have the right type, so no need for coercions...
   local luup_device =     -- this is the information that appears in the luup.devices table
     {
-<<<<<<< HEAD
-      category_num        = tonumber(a.category_num),
-      description         = a.name,
-=======
       category_num        = a.category_num,
       description         = a.name or '???',
->>>>>>> ebbdcc04
       device_num_parent   = a.id_parent,
       device_type         = a.device_type,
       embedded            = false,                  -- if embedded, it doesn't have its own room
@@ -238,7 +233,7 @@
       room_num            = tonumber(a.room),         -- 2018.07.02
       subcategory_num     = tonumber(a.subcategory_num),
       udn                 = a.local_udn,
-      user                = a.username or '',  
+      user                = a.username or '',
       bookmark            = 0,                      -- openLuup private value
     }
 
@@ -307,7 +302,7 @@
 
   -----------------------------
   -- dynamic icons
-  
+
   local op = {}
   op.noop  = function () end
   op["=="] = function (a,b) return a == b end
@@ -343,7 +338,7 @@
       local met = true
       for _, c in ipairs (set.conditions or {}) do
         local cat = (not c.category_num or c.category_num == cn) and
-                    (not c.subcategory_num or c.subcategory_num == scn) 
+                    (not c.subcategory_num or c.subcategory_num == scn)
         met = met and cat and is_true (self, c)
       end
       if met then
