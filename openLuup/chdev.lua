--- conflicted
+++ resolved
@@ -232,13 +232,8 @@
       room_num            = tonumber(a.room),         -- 2018.07.02
       subcategory_num     = tonumber(a.subcategory_num),
       udn                 = a.local_udn,
-<<<<<<< HEAD
-      user                = a.username or '',
-=======
       user                = a.username or '',  
-      
       bookmark            = 0,                      -- openLuup private value
->>>>>>> 3badda0a
     }
 
   -- fill out extra data in the proto-device
