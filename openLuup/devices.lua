local ABOUT = {
  NAME          = "openLuup.devices",
  VERSION       = "2018.06.25",
  DESCRIPTION   = "low-level device/service/variable objects",
  AUTHOR        = "@akbooer",
  COPYRIGHT     = "(c) 2013-2018 AKBooer",
  DOCUMENTATION = "https://github.com/akbooer/openLuup/tree/master/Documentation",
  LICENSE       = [[
  Copyright 2013-2018 AK Booer

  Licensed under the Apache License, Version 2.0 (the "License");
  you may not use this file except in compliance with the License.
  You may obtain a copy of the License at

       http://www.apache.org/licenses/LICENSE-2.0

  Unless required by applicable law or agreed to in writing, software
  distributed under the License is distributed on an "AS IS" BASIS,
  WITHOUT WARRANTIES OR CONDITIONS OF ANY KIND, either express or implied.
  See the License for the specific language governing permissions and
  limitations under the License.
]]
}

--
-- openLuup.devices
--

-- 2016.03.01  added notes to action jobs
-- 2016.04.15  added per-device variable numbering (thanks @explorer)
-- 2016.04.29  added device status
-- 2016.07.19  improve call_action error handling
-- 2016.11.19  added callback name to watch callback structure

-- 2018.01.30  changed variable numbering to start at 0 (for compatibility with ModifyUserData)
-- 2018.01.31  add delete_vars() to device (for ModifyUserData to replace all state variables)
-- 2018.04.05  move get/set status to chdev (more a luup thing than a devices thing)
-- 2018.04.25  inspired to start work on 'VariableWithHistory'
-- see: http://forum.micasaverde.com/index.php/topic,16166.0.html
-- and: http://blog.abodit.com/2013/02/variablewithhistory-making-persistence-invisible-making-history-visible/
-- 2018.05.01  use millisecond resolution time for variable history (luup.variable_get truncates this)
-- 2018.05.25  use circular buffer for history cache, add history meta-functions, history watcher
-- 2018.06.01  add shortSid to variables, for historian
-- 2018.06.22  make history cache default for all variables
-- 2018.06.25  add shortSid to service object


local scheduler = require "openLuup.scheduler"        -- for watch callbacks and actions

--
-- SYSTEM data versions
--

local initial_dataversion = (os.time() % 10e5) * 1e3 + 1
local dataversion = {value = initial_dataversion}             -- updated as data changes
local userdata_dataversion = {value = initial_dataversion}    -- updated as device/service/variable structure changes

-- update the global devices dataversion, and the current device version
local function new_dataversion ()
  dataversion.value = dataversion.value + 1
end

local function new_userdata_dataversion ()
  userdata_dataversion.value = userdata_dataversion.value + 1   -- checkpoint of user_data ???
  dataversion.value = dataversion.value + 1                     -- update this too, for good luck
end

local device_list  = {}         -- internal list of devices

local sys_watchers = {}         -- list of system-wide (ie. non-device-specific) watchers

local history_watchers = {}     -- for data historian watchers

local CacheSize = 1000          -- default value over-ridden by initalisation configuration

-----
--
<<<<<<< HEAD
-- VARIABLE object
--
-- Note that there is no "get" function, object variables can be read directly (but setting should use the method)
=======
-- VARIABLE object 
-- 
-- Note that there is no "get" function (except for metahistory methods), 
-- object variables can be read directly (but setting MUST use the method)
>>>>>>> 541229a0
--

-- metahistory methods are shared between all variable instances
-- and manage data retrieval from the in-memory history cache
-- the order of returned data is VALUE, TIME to align with luup.variable_get() syntax
local metahistory = {}
<<<<<<< HEAD

  -- get the latest time (with millisecond precision) and value
=======
  
  -- enable cache (which might already be enabled)
  function metahistory:enableCache ()
    self.history = self.history or {}    -- here's the cache!
  end
  
  -- disable cache (which might already be enabled)
  function metahistory:disableCache ()
    self.history = nil                  -- remove cache
    self.hipoint = nil                  -- and the pointer
    self.hicache = nil                  -- and local cache size
  end
  
  -- get the latest value,time pair (with millisecond precision)
>>>>>>> 541229a0
  function metahistory: newest ()
    local history = self.history
    if history and #history > 0 then
      local n = 2 * self.hipoint
      return history[n], history[n-1]
    end
  end
<<<<<<< HEAD

  -- get the oldest time (with millisecond precision) and value
=======
  
  -- get the oldest value,time pair (with millisecond precision)
>>>>>>> 541229a0
  function metahistory: oldest ()
    local history = self.history
    if history and #history > 0 then
      local n = 2 * self.hipoint
      return history[n+2] or history[2], history[n+1] or history[1]   -- cache may not yet be full
    end
  end
<<<<<<< HEAD

  -- get the value at or before given time t
=======
  
  -- get the value at or before given time t, and actual time that value was set
>>>>>>> 541229a0
  function metahistory: at (t)

    -- return location of largest time element in history <= t using bisection, or nil if none
    local function locate (history, hipoint, t)
      local function bisect (a,b)
        if a >= b then return a end
        local c = math.ceil ((a+b)/2)
        if t < history[(2*(c+hipoint-1) % #history)+1]     -- unwrap circular buffer
          then return bisect (a,c-1)
          else return bisect (c,b)
        end
      end
      local n = #history / 2
<<<<<<< HEAD
      if n == 0 or t < history[1]   -- oldest point is at 2*hipoint+1 or 1
        then return nil
        else return bisect (1, n)
=======
      local p = 2 * hipoint + 1
      if n == 0 or t < (history[p] or history[1])   -- oldest point is at 2*hipoint+1 or 1
        then return nil 
        else return bisect (1, n) 
>>>>>>> 541229a0
      end
    end

    -- at()
    local history = self.history
    if t and history and #history > 0 then
      local i = locate (history, self.hipoint, t)
      if i then
        local j = i + i
        return history[j], history[j-1]   -- return value and ACTUAL sample time
      end
    end
  end

  -- fetch()  returns V and t arrays
  function metahistory: fetch (from, to)
    local now = os.time()
    local v, t = {}, {} 
    local n = 0
    local Vold, Told = self: oldest()
    local hist, ptr = self.history or {}, self.hipoint or 0
    
    from = from or now - 24*60*60                     -- default to 24 hours ago 
    to   = to or now                                  -- default to now
    from = math.max (from, Told or 0)                 -- can't go before earliest
    to   = math.min (to, now)                         -- can't go beyond now
    
    local function scan (a,b)
      for i = a,b, 2 do
        local T,V = hist[i], hist[i+1]
        if T >= from then               -- TODO: could improve this linear search with bisection
          if T > to then break end
          n = n + 1
          if n == 1 then
            if T > from then            -- insert first point at start time...
              t[n], v[n] = from, Vold   --    ... using previous value
              n = 2
            end
          end
          t[n], v[n] = T, V
        end
        Vold = V
      end
    end
    
    scan (2*ptr +1, #hist)
    scan (1, 2*ptr)
    
    if (n > 0) and (to > t[#t]) then                  -- insert final point and end time
      t[#t+1], v[#v+1] = to, Vold
    end

    return v, t
  end
  

local variable = {}             -- variable CLASS

function variable.new (name, serviceId, devNo)    -- factory for new variables
  local device = device_list[devNo] or {}
  local vars = device.variables or {}
  local varID = #vars                             -- 2018.01.31
  new_userdata_dataversion ()                     -- say structure has changed
  vars[varID + 1] =                               -- 2018.01.31
  setmetatable (                                  -- 2018.05.25 add history methods
    {
      -- variables
      dev       = devNo,
      id        = varID,                          -- unique ID
      name      = name,                           -- name (unique within service)
      srv       = serviceId,
      shortSid  = serviceId: match "[^:]+$" or serviceId,
      silent    = nil,                            -- set to true to mute logging
      watchers  = {},                             -- callback hooks
      -- history
      history   = {},                             -- set to nil to disable history
      hipoint   = 0,                              -- circular buffer pointer managed by variable_set()
      hicache   = nil,                            -- local cache size, overriding global CacheSize
      -- methods
      set       = variable.set,
    },
      {__index = metahistory} )
  return vars[#vars]
end


function variable:set (value)
  local t = scheduler.timenow()                   -- time to millisecond resolution
  value = tostring(value or '')                   -- all device variables are strings

  -- 2018.04.25 'VariableWithHistory'
  -- history is implemented as a circular buffer, limited to CacheSize time/value pairs
<<<<<<< HEAD
  local history = self.history
  if history and value ~= self.value then         -- only record CHANGES in value
=======
  local history = self.history 
  if history then
>>>>>>> 541229a0
    local v = tonumber(value)                     -- only numeric values
    if v then
      if value ~= self.value then                 -- only cache changes
        local hipoint = (self.hipoint or 0) % (self.hicache or CacheSize) + 1
        local n = hipoint + hipoint
        self.hipoint = hipoint
        history[n-1] = t
        history[n]   = v
      end
      -- it's up to the watcher(s) to decide whether to record repeated values or only changes
      -- (this should help to mitigate nil values in Whisper historian archives)
      scheduler.watch_callback {var = self, watchers = history_watchers} -- for write-thru disc cache
    end
  end
  --

  local n = dataversion.value + 1                 -- say value has changed
  dataversion.value = n

  self.old      = self.value or "EMPTY"
  self.value    = value                           -- set new value
  self.time     = t                               -- save time of change
  self.version  = n                               -- save version number
  return self
end


-----
--
-- SERVICE object
--
-- Services contain variables and actions
--

local service = {}              -- service CLASS

function service.new (serviceId, devNo)        -- factory for new services
  local actions   = {}
  local variables = {}

  -- set variable value, creating new one if required, and returning variable object
  local function variable_set (self, name, value)
    local var = variables[name] or variable.new(name, serviceId, devNo)   -- create new if absent
    variables[name] = var
    return var:set (value)
  end

  -- get variable value, returning nil if missing
  local function variable_get (self, name)
    return variables[name]
  end

  return {
    -- constants
    shortSid      = serviceId: match "[^:]+$" or serviceId,
    -- variables
    actions       = actions,
    variables     = variables,
    watchers      = {},                       -- callback hooks for service (any variable)
    -- methods
    variable_set  = variable_set,
    variable_get  = variable_get,
  }
end


-----
--
-- WATCH devices, services and variables
--
-- function: variable_watch
-- parameters: device (number), function (function), service (string), variable (string or nil)
-- returns: nothing
-- Adds the function to the list(s) of watchers
-- If variable is nil, function will be called whenever any variable in the service is changed.
-- If device is nil see: http://forum.micasaverde.com/index.php/topic,34567.0.html
-- thanks @vosmont for clarification of undocumented feature
--

local function variable_watch (dev, fct, serviceId, variable, name, silent)
  local callback = {
    callback = fct,
    devNo = scheduler.current_device (),    -- devNo is current device context
    name = name,
    silent = silent,                            -- avoid logging some system callbacks (eg. scene watchers)
  }
  if dev then
    -- a specfic device
    local srv = dev.services[serviceId]
    if srv then
      local var = srv.variables[variable]
      if var then                                 -- set the watch on the variable
        var.watchers[#var.watchers+1] = callback
      else                                        -- set the watch on the service
        srv.watchers[#srv.watchers+1] = callback
      end
    else
      dev.watchers[#dev.watchers+1] = callback     -- set the watch on the device
    end
  else
    -- ALL devices
    if serviceId then   -- can only watch specific service across all devices
      sys_watchers[serviceId] = sys_watchers[serviceId] or {}
      local srv = sys_watchers[serviceId]
      local var = variable or "*"
      srv[var] = srv[var] or {}
      local watch = srv[var]
      watch[#watch+1] = callback  -- set the watch on the variable or service
    else
      -- no service id
      if variable == "history" then
        callback.name = "data historian"
        callback.silent = true
        history_watchers[1] = callback    -- only allow one of these
      end
    end
  end
end


-----
--
-- DEVICE object
--
--
-- Devices support services with variables.
-- They also contain attributes and have a unique device_number.
-- Callback handlers can also be set for variable changes and missing actions

-- new device
local function new (devNo)

  local attributes  = {}      -- device attributes
  local services    = {}      -- all service variables and actions here
  local version               -- set device version (used to flag changes)
  local missing_action        -- an action callback to catch missing actions
  local watchers    = {}      -- list of watchers for any service or variable

  -- function delete_vars
  -- parameter: device
  -- deletes all variables in all services (but retains actions)
  local function delete_vars (dev)
    local v = dev.variables
    for i in ipairs(v) do v[i] = nil end    -- clear each element, don't replace whole table

    for _,svc in pairs(dev.services) do
      local v = svc.variables
      for name in pairs (v) do    -- remove all the old service variables!
        v[name] = nil             -- clear each element, don't replace whole table
      end
    end

    new_userdata_dataversion ()
  end

  -- function: variable_set
  -- parameters: service (string), variable (string), value (string), watch (boolean)
  -- if watch is true, then invoke any watchers for this device/service/variable
  -- returns: the variable object
  local function variable_set (self, serviceId, name, value, watch)
    local srv = services[serviceId] or service.new(serviceId, devNo)     -- create serviceId if missing
    services[serviceId] = srv
    local var = srv:variable_set (name, value)                    -- this updates the variable's data version
    version = dataversion.value                                   -- ...and now update the device version
    if watch then
    -- note that this only _schedules_ the callbacks, they are not actually invoked _now_
      local dev = self
      local sys = sys_watchers[serviceId] or {}
      if sys["*"] then                -- flag as service value change to non-specific device watchers
        scheduler.watch_callback {var = var, watchers = sys["*"]}
      end
      if sys[name] then               -- flag as variable value change to non-specific device watchers
        scheduler.watch_callback {var = var, watchers = sys[name]}
      end
      if #dev.watchers > 0 then           -- flag as device value change to watchers
        scheduler.watch_callback {var = var, watchers = watchers}
      end
      if #srv.watchers > 0 then       -- flag as service value change to watchers
        scheduler.watch_callback {var = var, watchers = srv.watchers}
      end
      if #var.watchers > 0 then       -- flag as variable value change to watchers
        scheduler.watch_callback {var = var, watchers = var.watchers}
      end
    end
    return var
  end

  -- function: variable_get
  -- parameters: service (string), variable (string)
  -- returns: the variable object
  local function variable_get (self, serviceId, name)
    local var
    local srv = services[serviceId]
    if srv then var = srv:variable_get (name) end
    return var, srv
  end

  -- function: action_set ()
  -- parameters: service (string) name (string), action_tags (table)
  -- returns: nothing
  local function action_set (self, serviceId, name, action_tags)
    -- action_tags is a structure with (possibly) run/job/timeout/incoming functions
    -- it also has 'name' and 'serviceId' fields
    -- and may have 'returns' defining action variables to return
      local srv = services[serviceId] or service.new(serviceId, devNo)   -- create serviceId if missing
      services[serviceId] = srv
      srv.actions[name] = action_tags
  end

  -- function: call_action
  -- parameters: service (string), action (string), arguments (table), device (number)
  -- returns: error (number), error_msg (string), job (number), arguments (table)
  --
  -- Invokes the service + action, passing in arguments (table of string->string pairs) to the device.
  -- If the invocation could not be made, only error will be returned with a value of -1.
  -- error is 0 if the action was successful.
  -- arguments is a table of string->string pairs with the return arguments from the action.
  -- If the action is handled asynchronously by a job,
  -- then the job number will be returned as a positive integer.
  --
  -- NOTE: that the target device may be different from the device which handles the action
  --       if the <handleChildren> tag has been set to 1 in the parent's device file.

  local function call_action (self, serviceId, action, arguments, target_device)
    -- 'act' is an object with (possibly) run / job / timeout / incoming methods
    -- note that the loader has also added 'name' and 'serviceId' fields to the action object

    local act, svc
    svc = services[serviceId]
    if svc then act = svc.actions [action] end

    if not act and missing_action then              -- dynamically link to the supplied action handler
      act = missing_action (serviceId, action)      -- might still return nil action
    end

    if not act then
      if not svc then
        return 401, "Invalid Service",   0, {}
      else
        return 501, "No implementation", 0, {}
      end
    end

    local e,m,j,a = scheduler.run_job (act, arguments, devNo, target_device or devNo)
    if j and scheduler.job_list[j] then
      scheduler.job_list[j].notes = table.concat ({"Action", serviceId or '?', action or '?'}, ' ') -- 2016.03.01
    end
    return e,m,j,a
  end

  -- function attr_set ()
  -- parameters: attribute (string), value(string) OR table of {name = value} pairs
  -- returns: nothing
  --
  -- Sets the top level attribute(s) for the device to value(s).
  -- TODO: at the moment, attr_set does _not_ update the dataversion - is this right?
  local function attr_set (self, attribute, value)
    if type (attribute) ~= "table" then attribute = {[attribute] = value} end
    for name, value in pairs (attribute) do
      if not attributes[name] then new_userdata_dataversion() end   -- structure has changed
      new_dataversion ()                              -- say value has changed
      attributes[name] = value
    end
  end

  -- function: attr_get
  -- parameters: attribute (string), device (string or number)
  -- returns: the value
  --
  -- Gets the top level attribute for the device.
  local function attr_get (self, attribute)
    return attributes[attribute]
  end

  -- new () starts here

  new_dataversion ()                                      -- say something's changed
  new_userdata_dataversion ()                             -- say it's structure, not just values
  version = dataversion.value                             -- set the device's version number

  device_list[devNo] =  {
      -- data structures

      attributes          = attributes,
      services            = services,
      watchers            = watchers,
      variables           = {},            -- 2016.04.15  complete list of device variables by ID

      -- note that these methods should be called with device:function() syntax...
      call_action         = call_action,
      action_set          = action_set,
      action_callback     = function (self, f) missing_action = f or self end,

      attr_get            = attr_get,
      attr_set            = attr_set,

      variable_set        = variable_set,
      variable_get        = variable_get,
      version_get         = function () return version end,

      delete_vars         = delete_vars,    -- 2018.01.31
    }

  return device_list[devNo]

end


-- export variables and methods

return {
  ABOUT = ABOUT,

  -- variables
  dataversion           = dataversion,
  device_list           = device_list,
  sys_watchers          = sys_watchers,         -- only for use by console routine
  userdata_dataversion  = userdata_dataversion,

  -- methods
  new                       = new,
  variable_watch            = variable_watch,
  new_dataversion           = new_dataversion,
  new_userdata_dataversion  = new_userdata_dataversion,

  set_cache_size  = function(s) CacheSize = s end,

}



------<|MERGE_RESOLUTION|>--- conflicted
+++ resolved
@@ -75,41 +75,30 @@
 
 -----
 --
-<<<<<<< HEAD
 -- VARIABLE object
 --
--- Note that there is no "get" function, object variables can be read directly (but setting should use the method)
-=======
--- VARIABLE object 
--- 
--- Note that there is no "get" function (except for metahistory methods), 
+-- Note that there is no "get" function (except for metahistory methods),
 -- object variables can be read directly (but setting MUST use the method)
->>>>>>> 541229a0
 --
 
 -- metahistory methods are shared between all variable instances
 -- and manage data retrieval from the in-memory history cache
 -- the order of returned data is VALUE, TIME to align with luup.variable_get() syntax
 local metahistory = {}
-<<<<<<< HEAD
-
-  -- get the latest time (with millisecond precision) and value
-=======
-  
+
   -- enable cache (which might already be enabled)
   function metahistory:enableCache ()
     self.history = self.history or {}    -- here's the cache!
   end
-  
+
   -- disable cache (which might already be enabled)
   function metahistory:disableCache ()
     self.history = nil                  -- remove cache
     self.hipoint = nil                  -- and the pointer
     self.hicache = nil                  -- and local cache size
   end
-  
+
   -- get the latest value,time pair (with millisecond precision)
->>>>>>> 541229a0
   function metahistory: newest ()
     local history = self.history
     if history and #history > 0 then
@@ -117,13 +106,8 @@
       return history[n], history[n-1]
     end
   end
-<<<<<<< HEAD
-
-  -- get the oldest time (with millisecond precision) and value
-=======
-  
+
   -- get the oldest value,time pair (with millisecond precision)
->>>>>>> 541229a0
   function metahistory: oldest ()
     local history = self.history
     if history and #history > 0 then
@@ -131,13 +115,8 @@
       return history[n+2] or history[2], history[n+1] or history[1]   -- cache may not yet be full
     end
   end
-<<<<<<< HEAD
-
-  -- get the value at or before given time t
-=======
-  
+
   -- get the value at or before given time t, and actual time that value was set
->>>>>>> 541229a0
   function metahistory: at (t)
 
     -- return location of largest time element in history <= t using bisection, or nil if none
@@ -151,16 +130,10 @@
         end
       end
       local n = #history / 2
-<<<<<<< HEAD
-      if n == 0 or t < history[1]   -- oldest point is at 2*hipoint+1 or 1
+      local p = 2 * hipoint + 1
+      if n == 0 or t < (history[p] or history[1])   -- oldest point is at 2*hipoint+1 or 1
         then return nil
         else return bisect (1, n)
-=======
-      local p = 2 * hipoint + 1
-      if n == 0 or t < (history[p] or history[1])   -- oldest point is at 2*hipoint+1 or 1
-        then return nil 
-        else return bisect (1, n) 
->>>>>>> 541229a0
       end
     end
 
@@ -178,16 +151,16 @@
   -- fetch()  returns V and t arrays
   function metahistory: fetch (from, to)
     local now = os.time()
-    local v, t = {}, {} 
+    local v, t = {}, {}
     local n = 0
     local Vold, Told = self: oldest()
     local hist, ptr = self.history or {}, self.hipoint or 0
-    
-    from = from or now - 24*60*60                     -- default to 24 hours ago 
+
+    from = from or now - 24*60*60                     -- default to 24 hours ago
     to   = to or now                                  -- default to now
     from = math.max (from, Told or 0)                 -- can't go before earliest
     to   = math.min (to, now)                         -- can't go beyond now
-    
+
     local function scan (a,b)
       for i = a,b, 2 do
         local T,V = hist[i], hist[i+1]
@@ -205,17 +178,17 @@
         Vold = V
       end
     end
-    
+
     scan (2*ptr +1, #hist)
     scan (1, 2*ptr)
-    
+
     if (n > 0) and (to > t[#t]) then                  -- insert final point and end time
       t[#t+1], v[#v+1] = to, Vold
     end
 
     return v, t
   end
-  
+
 
 local variable = {}             -- variable CLASS
 
@@ -253,13 +226,8 @@
 
   -- 2018.04.25 'VariableWithHistory'
   -- history is implemented as a circular buffer, limited to CacheSize time/value pairs
-<<<<<<< HEAD
   local history = self.history
-  if history and value ~= self.value then         -- only record CHANGES in value
-=======
-  local history = self.history 
   if history then
->>>>>>> 541229a0
     local v = tonumber(value)                     -- only numeric values
     if v then
       if value ~= self.value then                 -- only cache changes
