--- conflicted
+++ resolved
@@ -307,7 +307,7 @@
         </argument>
       </argumentList>
     </action>
-    
+
     <action>    <!-- added by @rafale77 -->
       <name>RunScene</name>
       <argumentList>
@@ -676,7 +676,7 @@
   </specVersion>
   <actionList>
     <action>
-      <name>GetVeraFiles</name> 
+      <name>GetVeraFiles</name>
       <argumentList>
         <argument>
           <name>Files</name>
@@ -985,7 +985,6 @@
 </implementation>
 ]]
 
-<<<<<<< HEAD
 -- Security Sensor devices
 local I_openLuupSecuritySensor1_xml = [[
 <?xml version="1.0"?>
@@ -1021,7 +1020,7 @@
         set ("Armed", lul_settings.newArmedValue)
 	  </run>
 	  </action>
-=======
+
 local I_openLuupSecurity1_xml = [[
 <?xml version="1.0"?>
 <implementation>
@@ -1030,7 +1029,7 @@
     end
   </functions>
   <actionList>
-    
+
     <action>
   		<serviceId>urn:micasaverde-com:serviceId:SecuritySensor1</serviceId>
       <name>SetArmed</name>
@@ -1039,21 +1038,17 @@
         luup.variable_set (sid, "Armed", lul_settings.newArmedValue or 0, lul_device)
       </run>
     </action>
-  
->>>>>>> 541229a0
+
   </actionList>
   <startup>startup</startup>
 </implementation>
 ]]
-<<<<<<< HEAD
-=======
 
 local I_Dummy_xml = [[
 <?xml version="1.0"?>
   <implementation />
 ]]
 
->>>>>>> 541229a0
 -----
 --
 -- DataYours schema and aggregation definitions for AltUI DataStorage Provider
@@ -1063,7 +1058,7 @@
 
     retentionDef = timePerPoint (resolution) and timeToStore (retention) specify lengths of time, for example:
     units are: (s)econd, (m)inute, (h)our, (d)ay, (y)ear    (no months or weeks)
-      
+
       60:1440      60 seconds per datapoint, 1440 datapoints = 1 day of retention
       15m:8        15 minutes per datapoint, 8 datapoints = 2 hours of retention
       1h:7d        1 hour per datapoint, 7 days of retention
@@ -1231,17 +1226,11 @@
     ["D_ZWay.json"] = D_ZWay_json,
     ["I_ZWay.xml"]  = I_ZWay_xml,
     ["I_ZWay2.xml"] = I_ZWay2_xml,    -- TODO: remove after development
-<<<<<<< HEAD
-
-    ["I_openLuupCamera1.xml"] = I_openLuupCamera1_xml,
-
-=======
-    
+    ["I_openLuupSecuritySensor1_xml"] = I_openLuupSecuritySensor1_xml,
     ["I_openLuupCamera1.xml"]   = I_openLuupCamera1_xml,
     ["I_openLuupSecurity1.xml"] = I_openLuupSecurity1_xml,
     ["I_Dummy.xml"]             = I_Dummy_xml,
-    
->>>>>>> 541229a0
+
     ["index.html"]          = index_html,
     ["openLuup_reload"]     = openLuup_reload,
     ["openLuup_reload.bat"] = openLuup_reload_bat,
@@ -1267,17 +1256,12 @@
 
   open = function (filename, mode)
     mode = mode or 'r'
-<<<<<<< HEAD
-
-    if mode: match "r" then
-=======
-    
+
     local function readline ()
       for line in manifest[filename]:gmatch "%C*" do coroutine.yield (line) end
     end
-    
+
     if mode: match 'r' then
->>>>>>> 541229a0
       if manifest[filename] then
         return {
           lines = function () return coroutine.wrap (readline) end,
