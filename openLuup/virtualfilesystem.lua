--- conflicted
+++ resolved
@@ -32,7 +32,7 @@
 -- openLuup reload script files and index.html to redirect to AltUI.
 -- device files for "openLuup", "AltAppStore", and "VeraBridge".
 -- DataYours configuration files.
-  
+
 local openLuup_svg = (
   function (N)
     local s = html5.svg {height = N, width  = N,
@@ -40,9 +40,9 @@
       xmlns="http://www.w3.org/2000/svg" ,
       style="border: 0; margin: 0; background-color:#F0F0F0;" }
     local g1 = s:group {style = "stroke-width:3; fill:#CA6C5E;"}
-      g1:rect (1,1, 10, 6) 
-      g1:rect (3,7,  6, 3) 
-      g1:rect (1,9, 10, 2)  
+      g1:rect (1,1, 10, 6)
+      g1:rect (3,7,  6, 3)
+      g1:rect (1,9, 10, 2)
     local g0 = s:group {style = "stroke-width:3; fill:#F0F0F0;"}
       g0:rect (3,3,  6, 4)
       g0:rect (5,0,  2,12)
@@ -519,7 +519,7 @@
     local t = s:group {style= mystyle: format ("Green", 0, "Green")}
       t: polygon ({-8,8,0}, {-5,-5, 11})
     local v = s:group {style= mystyle: format (Grey, 0, Grey)}
-      v: polygon ({-16.5, -11, 0, 11, 16.5, 3.5,-3.5}, {-5, -5, 17, -5, -5, 20.5,20.5}) 
+      v: polygon ({-16.5, -11, 0, 11, 16.5, 3.5,-3.5}, {-5, -5, 17, -5, -5, 20.5,20.5})
     return tostring(s)
   end) (60)
 
@@ -1314,24 +1314,14 @@
     ["D_openLuup.json"] = D_openLuup_json,
     ["I_openLuup.xml"]  = I_openLuup_impl,
     ["S_openLuup.xml"]  = S_openLuup_svc,
-<<<<<<< HEAD
-
-    ["icons/AltAppStore.png"] = AltAppStore_png,
-=======
-    
+
     ["icons/AltAppStore.svg"] = AltAppStore_svg,
->>>>>>> 9f0bdc89
     ["D_AltAppStore.xml"]  = D_AltAppStore_dev,
     ["D_AltAppStore.json"] = D_AltAppStore_json,
     ["I_AltAppStore.xml"]  = I_AltAppStore_impl,
     ["S_AltAppStore.xml"]  = S_AltAppStore_svc,
-<<<<<<< HEAD
-
-    ["icons/VeraBridge.png"] = VeraBridge_png,
-=======
-    
+
     ["icons/VeraBridge.svg"] = VeraBridge_svg,
->>>>>>> 9f0bdc89
     ["D_VeraBridge.xml"]  = D_VeraBridge_dev,
     ["D_VeraBridge.json"] = D_VeraBridge_json,
     ["I_VeraBridge.xml"]  = I_VeraBridge_impl,
@@ -1378,15 +1368,9 @@
   attributes = function (filename)
     local y = manifest[filename]
     local h = hits[filename] or {n = 0, access = 0}
-<<<<<<< HEAD
-    if type(y) == "string" then
-      return {mode = "file", size = #y, permissions = "rw-rw-rw-", access = h.access, hits = h.n}
-    end
-=======
     local mode, size = type(y), 0
     if mode == "string" then mode, size = "file", #y end
-    return {mode = mode, size = size, permissions = "rw-rw-rw-", access = h.access, hits = h.n} 
->>>>>>> 9f0bdc89
+    return {mode = mode, size = size, permissions = "rw-rw-rw-", access = h.access, hits = h.n}
   end,
 
   open = function (filename, mode)
