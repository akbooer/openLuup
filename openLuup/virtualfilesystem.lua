local ABOUT = {
  NAME          = "openLuup.virtualfilesystem",
  VERSION       = "2019.05.01",
  DESCRIPTION   = "Virtual storage for Device, Implementation, Service XML and JSON files, and more",
  AUTHOR        = "@akbooer",
  COPYRIGHT     = "(c) 2013-2019 AKBooer",
  DOCUMENTATION = "https://github.com/akbooer/openLuup/tree/master/Documentation",
  LICENSE       = [[
  Copyright 2019 AK Booer

  Licensed under the Apache License, Version 2.0 (the "License");
  you may not use this file except in compliance with the License.
  You may obtain a copy of the License at

       http://www.apache.org/licenses/LICENSE-2.0

  Unless required by applicable law or agreed to in writing, software
  distributed under the License is distributed on an "AS IS" BASIS,
  WITHOUT WARRANTIES OR CONDITIONS OF ANY KIND, either express or implied.
  See the License for the specific language governing permissions and
  limitations under the License.
]]
}

local html5 = require "openLuup.xml" .html5       -- for SVG icons
local json  = require "openLuup.json"             -- for JSON device file encoding
local xml   = require "openLuup.xml"              -- for XML device file encoding

-- the loader cache is preset with these files

-- the local references mean that these files will not be removed from the
-- ephemeral cache table by garbage collection
--
-- openLuup reload script files and index.html to redirect to AltUI.
-- device files for "openLuup", "AltAppStore", and "VeraBridge".
-- DataYours configuration files.
<<<<<<< HEAD
=======
  
-----
-- utility functions
--

local SID = {
    AltUI = "urn:upnp-org:serviceId:altui1",
    VeraBridge = "urn:akbooer-com:serviceId:VeraBridge1",
  }


local function Display (L,T,W,H, S,V)
  return {Left = L, Top = T, Width = W, Height = H, Service = S, Variable = V,}
end

local function Label (tag, text)
  return {lang_tag = tag, text = tostring(text)}    -- tostring() forces serliaization of html5 elements
end

local function ControlGroup (G,C, L,T, D,Lab)
  return {ControlGroup = tostring(G), ControlType = C, left = tostring(L), top = tostring(T), Display = D, Label=Lab}
end

local function action (S,N, R,J)
  return {serviceId = S, name = N, run = R, job = J}
end

local function argument (N,D)
  return {name = N, direction = D or "in"}
end

-----
>>>>>>> 9ebd5e25

local openLuup_svg = (
  function (N)
    local s = html5.svg {height = N, width  = N,
      viewBox= table.concat ({0, 0,12, 12}, ' '),
      xmlns="http://www.w3.org/2000/svg" ,
      style="border: 0; margin: 0; background-color:#F0F0F0;" }
    local g1 = s:group {style = "stroke-width:3; fill:#CA6C5E;"}
      g1:rect (1,1, 10, 6)
      g1:rect (3,7,  6, 3)
      g1:rect (1,9, 10, 2)
    local g0 = s:group {style = "stroke-width:3; fill:#F0F0F0;"}
      g0:rect (3,3,  6, 4)
      g0:rect (5,0,  2,12)
    return tostring(s)
  end) (60)

local D_openLuup_dev = xml.encodeDocument {
  root = {_attr = {xmlns="urn:schemas-upnp-org:device-1-0"},
    device = {
      deviceType    = "openLuup",
      friendlyName  = "openLuup",
      manufacturer  = "akbooer",
      staticJson    = "D_openLuup.json",
      serviceList = {
        service = {
          {serviceType = "openLuup", serviceId = "openLuup", SCPDURL = "S_openLuup.xml"}}},
      implementationList = {
        implementationFile = "I_openLuup.xml"}
      }}}

local D_openLuup_json = json.encode {
  flashicon = "https://avatars.githubusercontent.com/u/4962913",
  default_icon = "openLuup.svg",
  DeviceType = "openLuup",
  Tabs = {{
      Label = Label ("tabname_control", "Control"),
			Position = "0",
			TabType = "flash",
			ControlGroup = { {id = "1",scenegroup = "1"} },
			SceneGroup = { {id = "1", top = "1.5", left = "0.25", x = "1.5",y ="2"} },
    
    Control = {
      ControlGroup (1, "variable", 0,0,
        Display (50,40, 75,20, SID.AltUI, "DisplayLine1")),
      ControlGroup (1, "variable", 0,1,
        Display (50,60, 75,20, SID.AltUI, "DisplayLine2")),
      ControlGroup (2, "variable", 0,3,
        Display (50,100, 75,20, "openLuup","StartTime")),
      ControlGroup (2,  "variable", 0,3, 
        Display (50,120, 75,20,  "openLuup", "Version")),
      ControlGroup (2, "label", 0,4, 
        Display (50,160, 75,20),
        Label ("donate", html5.a {href="console", target="_blank", "CONSOLE interface"})),
      ControlGroup (2, "label", 0,4,
        Display (50,200, 75,20),
        Label ("donate", html5.a {href="https://www.justgiving.com/DataYours/", target="_blank",
                "If you like openLuup, you could DONATE to Cancer Research UK right here"}))},
   }},
  eventList2 = {
    {id = 1, serviceId = "openLuup",argumentList = {},
      label = Label ("triggers_are_not_implemented", "Triggers not implemented, use Watch instead")},
      }
  }

<<<<<<< HEAD
local I_openLuup_impl = [[
<?xml version="1.0"?>
<implementation>
  <files>openLuup/L_openLuup.lua</files>
  <startup>init</startup>
  <actionList>

    <action>
      <serviceId>openLuup</serviceId>
      <name>SendToTrash</name>
      <job>
        SendToTrash (lul_settings)
      </job>
    </action>

    <action>
      <serviceId>openLuup</serviceId>
      <name>EmptyTrash</name>
      <job>
        EmptyTrash (lul_settings)
      </job>
    </action>

    <action>
      <serviceId>openLuup</serviceId>
      <name>SetHouseMode</name>
      <run>
        local sid = "urn:micasaverde-com:serviceId:HomeAutomationGateway1"
        luup.call_action (sid, "SetHouseMode", lul_settings)
      </run>
    </action>

    <action>    <!-- added by @rafale77 -->
      <serviceId>openLuup</serviceId>
      <name>RunScene</name>
      <run>
        local sid = "urn:micasaverde-com:serviceId:HomeAutomationGateway1"
        luup.call_action (sid, "RunScene", {SceneNum = lul_settings.SceneNum}, 0)
      </run>
    </action>

  </actionList>
</implementation>
]]
=======
local I_openLuup_impl = xml.encodeDocument {
implementation = {
  files = "openLuup/L_openLuup.lua",
  startup = "init",
  actionList = {
    
    action = {
      action ("openLuup", "SendToTrash", nil, "SendToTrash (lul_settings)"),
      action ("openLuup", "EmptyTrash",  nil, "EmptyTrash (lul_settings)"),
      action ("openLuup", "SetHouseMode",
        [[
          local sid = "urn:micasaverde-com:serviceId:HomeAutomationGateway1"
          luup.call_action (sid, "SetHouseMode", lul_settings)
        ]]),
      action ( "openLuup", "RunScene",                 -- added by @rafale77 --
        [[
          local sid = "urn:micasaverde-com:serviceId:HomeAutomationGateway1"
          luup.call_action(sid, "RunScene", {SceneNum = lul_settings.SceneNum}, 0)
        ]])
    }}}}

-- TODO: move to this service file is dependent on AltUI version post-1-May-2019 to fix name tag issue
local xS_openLuup_svc = xml.encodeDocument {
  scpd = {_attr= {xmlns="urn:schemas-upnp-org:service-1-0"},
    specVersion = {major = 1, minor = 0},
    
    serviceStateTable = {  -- added just for fun to expose these as device status 
      stateVariable = {
        {name = "CpuLoad", shortCode = "cpu_load"},	
        {name = "Memory_Mb", shortCode = "memory_mb"},	
        {name = "Uptime_Days", shortCode = "uptime_days"}}},
    
    actionList = {

      action = {
        {name = "SendToTrash",
        argumentList = {
          argument = {
            argument "Folder",
            argument "MaxDays",
            argument "MaxFiles",
            argument "FileTypes"}}},
    
        {name = "EmptyTrash",
        argumentList = {argument = argument "AreYouSure"}},
        
        {name = "SetHouseMode",
        argumentList = {argument = argument "Mode"}},
      
        {name = "RunScene",         -- added by @rafale77 --
        argumentList = {argument = argument "SceneNum"}}}}}}
>>>>>>> 9ebd5e25

local S_openLuup_svc = [[
<?xml version="1.0"?>
<scpd xmlns="urn:schemas-upnp-org:service-1-0">
  <specVersion>
    <major>1</major>
    <minor>0</minor>
  </specVersion>

 	<serviceStateTable>  <!-- added just for fun to expose these as device status -->
    <stateVariable> <name>CpuLoad</name> <shortCode>cpu_load</shortCode> </stateVariable>
    <stateVariable> <name>Memory_Mb</name> <shortCode>memory_mb</shortCode> </stateVariable>
    <stateVariable> <name>Uptime_Days</name> <shortCode>uptime_days</shortCode> </stateVariable>
	</serviceStateTable>

  <actionList>

    <action>
      <name>SendToTrash</name>
      <argumentList>
        <argument> <name>Folder</name> <direction>in</direction> </argument>
        <argument> <name>MaxDays</name> <direction>in</direction> </argument>
        <argument> <name>MaxFiles</name> <direction>in</direction> </argument>
        <argument> <name>FileTypes</name> <direction>in</direction>
        </argument>
      </argumentList>
    </action>

    <action>
      <name>EmptyTrash</name>
      <argumentList>
        <argument> <name>AreYouSure</name> <direction>in</direction> </argument>
      </argumentList>
    </action>

    <action>
      <name>SetHouseMode</name>
      <argumentList>
        <argument> <name>Mode</name> <direction>in</direction> </argument>
      </argumentList>
    </action>

    <action>    <!-- added by @rafale77 -->
      <name>RunScene</name>
      <argumentList>
        <argument> <name>SceneNum</name> <direction>in</direction> </argument>
      </argumentList>
    </action>

  </actionList>
</scpd>
]]

-----
--
-- AltAppStore device files
-- This plugin runs on Vera too, so use same device/service files as there...
--

local AltAppStore_svg = (
  function (N)
    local s = html5.svg {height = N, width  = N,
      viewBox= table.concat ({-24,-24, 48,48}, ' '),
      xmlns="http://www.w3.org/2000/svg" ,
      style="border: 0; margin: 0; background-color:White;" }
    local c = s:group {style = "stroke-width:3; fill:PowderBlue;"}      -- PowderBlue / SkyBlue
      c: rect   (-13, -7, 26, 14)
      c: circle (-13,  0, 7)
      c: circle ( 13,  0, 7)
      c: circle ( -5, -8, 9)
      c: circle (  7, -8, 6)
    local a = s:group {style = "stroke-width:0; fill:RoyalBlue;"}   -- DarkSlateBlue
      a: polygon (
        { 3, 3, 8,  0, -8, -3, -3},
        {-5, 9, 9, 18,  9,  9, -5})
    return tostring(s)
  end) (60)

local D_AltAppStore_dev = [[
<?xml version="1.0"?>
<root xmlns="urn:schemas-upnp-org:device-1-0">
  <specVersion>
    <major>1</major>
    <minor>0</minor>
  </specVersion>
  <device>
    <deviceType>urn:schemas-upnp-org:device:AltAppStore:1</deviceType>
    <friendlyName>Alternate App Store</friendlyName>
    <manufacturer></manufacturer>
    <manufacturerURL></manufacturerURL>
    <modelDescription>AltUI App Store</modelDescription>
    <modelName></modelName>
    <modelNumber></modelNumber>
    <Category_Num>1</Category_Num>
    <UDN></UDN>
    <serviceList>
      <service>
        <serviceType>urn:schemas-upnp-org:service:AltAppStore:1</serviceType>
        <serviceId>urn:upnp-org:serviceId:AltAppStore1</serviceId>
        <SCPDURL>S_AltAppStore.xml</SCPDURL>
      </service>
    </serviceList>
		<staticJson>D_AltAppStore.json</staticJson>
    <implementationList>
      <implementationFile>I_AltAppStore.xml</implementationFile>
    </implementationList>
  </device>
</root>
]]

local D_AltAppStore_json = [[
{
	"flashicon": "http://raw.githubusercontent.com/akbooer/AltAppStore/master/AltAppStore.png",
	"default_icon": "AltAppStore.svg",
	"x": "2",
	"y": "3",
	"Tabs": [
		{
			"Label": {
				"lang_tag": "tabname_control",
				"text": "Control"
			},
			"Position": "0",
			"TabType": "flash",
			"ControlGroup":[
				{
					"id": "1",
					"scenegroup": "1"
				}
			],
			"SceneGroup":[
				{
					"id": "1",
					"top": "1.5",
					"left": "0.25",
					"x": "1.5",
					"y": "2"
				}
			],
			"Control": [
				{
					"ControlGroup":"1",
					"ControlType": "variable",
					"top": "0",
					"left": "0",
					"Display": {
						"Service": "urn:upnp-org:serviceId:altui1",
						"Variable": "DisplayLine1",
						"Top": 40,
						"Left": 50,
						"Width": 75,
						"Height": 20
					}
				},
				{
					"ControlGroup":"1",
					"ControlType": "variable",
					"top": "1",
					"left": "0",
					"Display": {
						"Service": "urn:upnp-org:serviceId:altui1",
						"Variable": "DisplayLine2",
						"Top": 60,
						"Left": 50,
						"Width": 75,
						"Height": 20
					}
				},
				{
					"ControlGroup":"2",
					"ControlType": "variable",
					"top": "3",
					"left": "0",
					"Display": {
						"Service": "urn:upnp-org:serviceId:AltAppStore1",
						"Variable": "Version",
						"Top": 100,
						"Left": 50,
						"Width": 75,
						"Height": 20
					}
				},
				{
					"ControlGroup":"2",
					"ControlType": "label",
					"top": "4",
					"left": "0",
					"Label": {
						"lang_tag": "icons8",
						"text": "<a href='https://icons8.com/license/' target='_blank'>icon by icons8</a>"
					},
					"Display": {
						"Top": 120,
						"Left": 50,
						"Width": 75,
						"Height": 20
					}
				}
			]
		}
  ],
	"DeviceType": "urn:schemas-upnp-org:device:AltAppStore:1"
}
]]

local I_AltAppStore_impl = [[
<?xml version="1.0"?>
<implementation>
  <files>openLuup/L_AltAppStore.lua</files>
  <startup>AltAppStore_init</startup>
  <actionList>
    <action>
  		<serviceId>urn:upnp-org:serviceId:AltAppStore1</serviceId>
  		<name>update_plugin</name>
  		<run>
  			-- lul_device, lul_settings
        return update_plugin_run (lul_settings)
  		</run>
  		<job>
  			return update_plugin_job (lul_settings)
  		</job>
    </action>
  </actionList>
</implementation>
]]

local S_AltAppStore_svc = [[
<?xml version="1.0"?>
<scpd xmlns="urn:schemas-upnp-org:service-1-0">
  <specVersion>
      <major>1</major>
      <minor>0</minor>
  </specVersion>
	<serviceStateTable>
    <stateVariable sendEvents="no"> <name>metadata</name> <dataType>string</dataType> </stateVariable>
	</serviceStateTable>
  <actionList>
    <action>
      <name>update_plugin</name>
      <argumentList>
        <argument> <name>metadata</name> <direction>in</direction> </argument>
      </argumentList>
    </action>
	</actionList>
</scpd>
]]


-----
--
-- VeraBridge device files
--

local VeraBridge_svg = (
  function (N)
    local background = "White"
    local Grey = "#504035"  -- was "#404040"
    local mystyle = "fill:%s; stroke-width:%s; stroke:%s;"
    local s = html5.svg {height = N, width  = N,
      viewBox= table.concat ({-24,-24, 48,48}, ' '),
      xmlns="http://www.w3.org/2000/svg" ,
      style="border: 1; margin: 0; background-color:" .. background }
    local c = s:group {style= mystyle:format ("none", 3, Grey)}
      c:  circle (0,5, 17.5)
      c:  circle (0,5, 23)
    local b = s:group {style= mystyle: format (background, 0, background)}
      b: polygon ({-24, -24, -16,0,16, 24,24}, {32,-24, -24,11,-24, -24, 32})
    local t = s:group {style= mystyle: format ("Green", 0, "Green")}
      t: polygon ({-8,8,0}, {-5,-5, 11})
    local v = s:group {style= mystyle: format (Grey, 0, Grey)}
      v: polygon ({-16.5, -11, 0, 11, 16.5, 3.5,-3.5}, {-5, -5, 17, -5, -5, 20.5,20.5})
    return tostring(s)
  end) (60)


local D_VeraBridge_dev = xml.encodeDocument {
  root = {_attr = {xmlns="urn:schemas-upnp-org:device-1-0"},
    device = {
      Category_Num    = 1,
      deviceType      = "VeraBridge",
      friendlyName    = "Vera Bridge",
      manufacturer    = "akbooer",
      handleChildren  = 1,
      staticJson      = "D_VeraBridge.json",
      serviceList = {
        service = {
          { serviceType = "urn:akbooer-com:service:VeraBridge:1", 
            serviceId = SID.VeraBridge, 
            SCPDURL = "S_VeraBridge.xml"}}},
      implementationList = {
        implementationFile = "I_VeraBridge.xml"}
      }}}


local D_VeraBridge_json = json.encode {
  flashicon = "http://raw.githubusercontent.com/akbooer/openLuup/master/icons/VeraBridge.png",
  default_icon = "VeraBridge.svg",
  DeviceType = "VeraBridge",
  Tabs = {{
      Label = Label ("tabname_control", "Control"),
			Position = "0",
			TabType = "flash",
			ControlGroup = { {id = "1",scenegroup = "1"} },
			SceneGroup = { {id = "1", top = "1.5", left = "0.25", x = "1.5",y ="2"} },
    
    Control = {
      ControlGroup (1, "variable", 0,0,
        Display (50,40, 75,20, SID.AltUI, "DisplayLine1")),
      ControlGroup (1, "variable", 0,1,
        Display (50,60, 75,20, SID.AltUI, "DisplayLine2")),
      ControlGroup (2, "variable", 0,3,
        Display (50,100, 75,20, SID.VeraBridge,"Version")),
      }}}}


local I_VeraBridge_impl = xml.encodeDocument {
implementation = {
  files = "openLuup/L_VeraBridge.lua",
  startup = "init",
  actionList = {
    action = {
      action (SID.VeraBridge, "GetVeraFiles",      nil, "GetVeraFiles (lul_settings)"),
      action (SID.VeraBridge, "GetVeraScenes",     nil, "GetVeraScenes (lul_settings)"),
      action (SID.VeraBridge, "RemoteVariableSet", nil, "RemoteVariableSet (lul_settings)"),
      action (SID.VeraBridge, "SetHouseMode",      nil, "SetHouseMode (lul_settings)"),
    }}}}


<<<<<<< HEAD
local I_VeraBridge_impl = [[
<?xml version="1.0"?>
<implementation>
  <files>openLuup/L_VeraBridge.lua</files>
  <startup>init</startup>
  <actionList>

    <action>
  		<serviceId>urn:akbooer-com:serviceId:VeraBridge1</serviceId>
  		<name>GetVeraFiles</name>
  		<job>
  			GetVeraFiles (lul_settings)
  			return 4,0
  		</job>
    </action>

    <action>
  		<serviceId>urn:akbooer-com:serviceId:VeraBridge1</serviceId>
  		<name>GetVeraScenes</name>
  		<job>
  			GetVeraScenes ()
  			return 4,0
  		</job>
    </action>

    <action>
  		<serviceId>urn:akbooer-com:serviceId:VeraBridge1</serviceId>
  		<name>RemoteVariableSet</name>
  		<job>
  			RemoteVariableSet (lul_settings)
  			return 4,0
  		</job>
    </action>

    <action>
      <!-- added here to allow scenes to access this as an action (Device 0 is not visible) -->
  		<serviceId>urn:akbooer-com:serviceId:VeraBridge1</serviceId>
  		<name>SetHouseMode</name>
  		<job>
  			SetHouseMode (lul_settings)
  			return 4,0
  		</job>
    </action>

  </actionList>
</implementation>
]]
=======
>>>>>>> 9ebd5e25

local S_VeraBridge_svc = [[
<?xml version="1.0"?>
<scpd xmlns="urn:schemas-upnp-org:service-1-0">
  <specVersion>
    <major>1</major>
    <minor>0</minor>
  </specVersion>

 	<serviceStateTable>  <!-- added just for fun to expose these as device status -->
    <stateVariable> <name>LoadTime</name> <shortCode>loadtime</shortCode> </stateVariable>
    <stateVariable> <name>LastUpdate</name> <shortCode>lastupdate</shortCode> </stateVariable>
    <stateVariable> <name>HouseMode</name> <shortCode>housemode</shortCode> </stateVariable>
	</serviceStateTable>
  <actionList>

    <action>
      <name>GetVeraFiles</name>
      <argumentList> <argument> <name>Files</name> <direction>in</direction> </argument> </argumentList>
    </action>

    <action> <name>GetVeraScenes</name> </action>

<!-- by analogy to this request...
  /data_request?id=variableset&DeviceNum=6&serviceId=urn:micasaverde-com:serviceId:DoorLock1&Variable=Status&Value=
-->>
    <action>
      <name>RemoteVariableSet</name>
      <argumentList>
        <argument> <name>RemoteDevice</name> <direction>in</direction> </argument>
        <argument> <name>RemoteServiceId</name> <direction>in</direction> </argument>
        <argument> <name>RemoteVariable</name> <direction>in</direction> </argument>
        <argument> <name>Value</name> <direction>in</direction> </argument>
      </argumentList>
    </action>

    <action>
      <name>SetHouseMode</name>
      <argumentList>
        <argument> <name>Mode</name> <direction>in</direction> </argument>
      </argumentList>
    </action>

  </actionList>
</scpd>
]]


-----

-- Default values for installed plugins

-----

-- other install files

local index_html = [[
<!DOCTYPE html>
<html>
  <head>
    <!-- HTML meta refresh URL redirection -->
    <meta http-equiv="refresh" content="0; url=/data_request?id=lr_ALTUI_Handler&command=home#">
  </head>
</html>
]]

local openLuup_reload = [[
#!/bin/sh
#
# reload loop for openLuup
# @akbooer, Aug 2015
# you may need to change ‘lua5.1’ to ‘lua’ depending on your install

lua5.1 openLuup/init.lua $1

while [ $? -eq 42 ]
do
   lua5.1 openLuup/init.lua
done
]]

local openLuup_reload_bat = [[
@ECHO OFF
SETLOCAL
SET LUA_DEV=D:\devhome\app\LuaDist\bin
SET CURRENT_PATH=%~dp0
ECHO Start openLuup from "%CURRENT_PATH%"
ECHO.
CD %CURRENT_PATH%
"%LUA_DEV%\lua" openLuup\init.lua %1

:loop
IF NOT %ERRORLEVEL% == 42 GOTO exit
"%LUA_DEV%\lua" openLuup\init.lua
GOTO loop

:exit
]]


-----
--
-- Z-Way support
--
local D_ZWay_xml = [[
<?xml version="1.0"?>
<root xmlns="urn:schemas-upnp-org:device-1-0">
  <specVersion>
    <major>1</major>
    <minor>0</minor>
  </specVersion>
  <device>
    <deviceType>urn:akbooer-com:device:ZWay:1</deviceType>
    <friendlyName>ZWay Network Interface</friendlyName>
    <manufacturer>akbooer</manufacturer>
    <manufacturerURL></manufacturerURL>
    <modelDescription>ZWay Network</modelDescription>
    <modelName></modelName>
    <modelNumber></modelNumber>
    <serviceList>
      <service>
        <serviceType>urn:schemas-micasaverde-org:service:ZWaveNetwork:1</serviceType>
        <serviceId>urn:micasaverde-com:serviceId:ZWaveNetwork1</serviceId>
        <controlURL>/upnp/control/ZWaveNetwork1</controlURL>
        <eventSubURL>/upnp/event/ZWaveNetwork1</eventSubURL>
        <SCPDURL>S_ZWaveNetwork1.xml</SCPDURL>
      </service>
    </serviceList>
    <implementationList>
      <implementationFile>I_ZWay.xml</implementationFile>
    </implementationList>
		<staticJson>D_ZWay.json</staticJson>
  </device>
</root>
]]


local D_ZWay_json = [[
{
  "default_icon": "http://raw.githubusercontent.com/akbooer/Z-Way/master/icons/Z-Wave.me.png",
	"Tabs": [
		{
			"Label": {
				"lang_tag": "tabname_control",
				"text": "Control"
			},
			"Position": "0",
			"TabType": "flash",
			"ControlGroup":[
				{
					"id": "1",
					"scenegroup": "1"
				}
			],
			"SceneGroup":[
				{
					"id": "1",
					"top": "1.5",
					"left": "0.25",
					"x": "1.5",
					"y": "2"
				}
			],
			"Control": [
				{
					"ControlGroup":"1",
					"ControlType": "variable",
					"top": "0",
					"left": "0",
					"Display": {
						"Service": "urn:upnp-org:serviceId:altui1",
						"Variable": "DisplayLine1",
						"Top": 40,
						"Left": 50,
						"Width": 75,
						"Height": 20
					}
				},
				{
					"ControlGroup":"1",
					"ControlType": "variable",
					"top": "1",
					"left": "0",
					"Display": {
						"Service": "urn:upnp-org:serviceId:altui1",
						"Variable": "DisplayLine2",
						"Top": 60,
						"Left": 50,
						"Width": 75,
						"Height": 20
					}
				},
				{
					"ControlGroup":"2",
					"ControlType": "variable",
					"top": "3",
					"left": "0",
					"Display": {
						"Service": "urn:akbooer-com:serviceId:ZWay1",
						"Variable": "Version",
						"Top": 100,
						"Left": 50,
						"Width": 75,
						"Height": 20
					}
				}
			]
		}
  ],
  "DeviceType": "urn:akbooer-com:device:ZWay:1"
}
]]

local I_ZWay_xml = [[
<?xml version="1.0"?>
<implementation>
  <functions>
    local M = require "L_ZWay"
    ABOUT = M.ABOUT   -- make this global (for InstalledPlugins version update)
    function startup (...)
      return M.init (...)
    end
  </functions>
  <startup>startup</startup>
</implementation>
]]

-- testing new ZWay implementation
local I_ZWay2_xml = [[
<?xml version="1.0"?>
<implementation>
  <handleChildren>1</handleChildren>
  <functions>
    local M = require "L_ZWay2"
    ABOUT = M.ABOUT   -- make this global (for InstalledPlugins version update)
    function startup (...)
      return M.init (...)
    end
  </functions>
  <startup>startup</startup>
</implementation>
]]

-- Camera with child Motion Detector triggered by email
local I_openLuupCamera1_xml = [[
<?xml version="1.0"?>
<implementation>
  <handleChildren>1</handleChildren>
  <functions>
    TIMEOUT = 30    -- global, so can be changed externally
    local child -- the motion sensor
    local smtp = require "openLuup.smtp"
    local requests = require "openLuup.requests"
    local sid = "urn:micasaverde-com:serviceId:SecuritySensor1"
    function get (name)
      return (luup.variable_get (sid, name, child))
    end
    function set (name, val)
      if val ~= get (name) then
        luup.variable_set (sid, name, val, child)
      end
    end
    function archive (p)
      requests.archive_video ("archive_video", p)
    end
    local function openLuupCamera (ip, mail)      -- email callback
      set ("Tripped", '1')
    end
    function startup (devNo)
      do -- install MotionSensor as child device
        local var = "urn:micasaverde-com:serviceId:SecuritySensor1,%s=%s\n"
        local statevariables = table.concat {
            var:format("Armed",1),
            var:format("ArmedTripped", 0),
            var:format("Tripped", 0),
            var:format("LastTrip", 0),
            var:format("AutoUntrip", TIMEOUT),   -- default timeout
          }
        local ptr = luup.chdev.start (devNo)
        local altid = "openLuupCamera"
        local description = luup.devices[devNo].description .." Motion Sensor"
        local device_type = "urn:schemas-micasaverde-com:device:MotionSensor:1"
        local upnp_file = "D_MotionSensor1.xml"
        local upnp_impl = ''
        luup.chdev.append (devNo, ptr, altid, description, device_type, upnp_file, upnp_impl, statevariables)
        luup.chdev.sync (devNo, ptr)
      end
      for dnum,d in pairs (luup.devices) do
        if d.device_num_parent == devNo then
          child = dnum
          luup.attr_set ("subcategory_num", 3, child)  -- motion detector subtype
        end
      end
      local ip = luup.attr_get ("ip", devNo)
      ip = (ip or ''): match "%d+%.%d+%.%d+%.%d+"
      if ip then
        smtp.register_handler (openLuupCamera, ip)     -- receive mail from camera IP
      end
      return true, "OK", "I_openLuupCamera1"
    end
  </functions>
  <actionList>

    <action>
  		<serviceId>urn:micasaverde-com:serviceId:SecuritySensor1</serviceId>
      <name>SetArmed</name>
      <run>
        set ("Armed", lul_settings.newArmedValue)
      </run>
    </action>

    <action>
      <serviceId>urn:micasaverde-com:serviceId:Camera1</serviceId>
      <name>ArchiveVideo</name>
      <job>
        local p = lul_settings
        archive {cam = lul_device, Format = p.Format, Duration = p.Duration}
      </job>
    </action>

  </actionList>
  <startup>startup</startup>
</implementation>
]]

-- Security Sensor devices
local I_openLuupSecuritySensor1_xml = [[
<?xml version="1.0"?>
<implementation>
  <functions>
  local sid = "urn:micasaverde-com:serviceId:SecuritySensor1"
  function get (name)
    return (luup.variable_get (sid, name, lul_device))
  end

  function set (name, val)
    if val ~= get (name) then
      luup.variable_set (sid, name, val, lul_device)
    end
  end

  function ArmedTrippedCheck()
    if get "Armed" == "1" and get "Tripped" == "1" then
      set ("ArmedTripped", "1")
    else
      set ("ArmedTripped", "0")
    end
    if get "Tripped" == '1' then
      set ("LastTrip", os.time())
    end
  end

  function startup()
    set ("Tripped", 0)
    luup.variable_watch("ArmedTrippedCheck", sid, "Tripped", lul_device)
  end
  </functions>
  <actionList>
	  <action>
	  <serviceId>urn:micasaverde-com:serviceId:SecuritySensor1</serviceId>
	  <name>SetArmed</name>
	  <run>
        set ("Armed", lul_settings.newArmedValue)
	  </run>
	  </action>
  </actionList>
  <startup>startup</startup>
</implementation>
]]

local I_openLuupSecurity1_xml = [[
<?xml version="1.0"?>
<implementation>
  <functions>
    function startup (...)
    end
  </functions>
  <actionList>

    <action>
  		<serviceId>urn:micasaverde-com:serviceId:SecuritySensor1</serviceId>
      <name>SetArmed</name>
      <run>
        local sid = "urn:micasaverde-com:serviceId:SecuritySensor1"
        luup.variable_set (sid, "Armed", lul_settings.newArmedValue or 0, lul_device)
      </run>
    </action>

  </actionList>
  <startup>startup</startup>
</implementation>
]]

local I_Dummy_xml = [[
<?xml version="1.0"?>
  <implementation />
]]

-----
--
-- DataYours schema and aggregation definitions for AltUI DataStorage Provider
--

--[[

    retentionDef = timePerPoint (resolution) and timeToStore (retention) specify lengths of time, for example:
    units are: (s)econd, (m)inute, (h)our, (d)ay, (y)ear    (no months or weeks)

      60:1440      60 seconds per datapoint, 1440 datapoints = 1 day of retention
      15m:8        15 minutes per datapoint, 8 datapoints = 2 hours of retention
      1h:7d        1 hour per datapoint, 7 days of retention
      12h:2y       12 hours per datapoint, 2 years of retention

    An ArchiveList must:
        1. Have at least one archive config. Example: (60, 86400)
        2. No archive may be a duplicate of another.
        3. Higher precision archives' precision must evenly divide all lower precision archives' precision.
        4. Lower precision archives must cover larger time intervals than higher precision archives.
        5. Each archive must have at least enough points to consolidate to the next archive

    Aggregation types are: 'average', 'sum', 'last', 'max', 'min'
    XFilesFactor is a float: 0.0 - 1.0

    see: http://graphite.readthedocs.io/en/latest/whisper.html",

--]]

local storage_schemas_conf = [[
#
# Schema definitions for Whisper files. Entries are scanned in order,
# and first match wins. This file is read whenever a file create is required.
#
#  [name]  (used in log reporting)
#  pattern = regex
#  retentions = timePerPoint:timeToStore, timePerPoint:timeToStore, ...

#  2016.01.24  @akbooer
#  basic patterns for AltUI Data Storage Provider
#  names are DURATION of single archive

[for_1d]
pattern = \.d$
retentions = 1m:1d

[for_7d]
pattern = \.w$
retentions = 5m:7d

[for_30d]
pattern = \.m$
retentions = 20m:30d

[for_90d]
pattern = \.q$
retentions = 1h:90d

[for_1y]
pattern = \.y$
retentions = 6h:1y

[for_10y]
pattern = \.y$
retentions = 1d:10y

#  2017.02.14  @akbooer
#  EXTENDED (10 year) patterns for AltUI Data Storage Provider
#  names are SAMPLE RATES, with multiple archives aggregated at various rates for 10 years

[every_1s]        # used for security sensors, etc.
pattern = \.1s$
retentions = 1s:1m,1m:1d,10m:7d,1h:30d,3h:1y,1d:10y
[every_1m]
pattern = \.1m$
retentions = 1m:1d,10m:7d,1h:30d,3h:1y,1d:10y

[every_5m]
pattern = \.5m$
retentions = 5m:7d,1h:30d,3h:1y,1d:10y

[every_10m]
pattern = \.10m$
retentions = 10m:7d,1h:30d,3h:1y,1d:10y

[every_20m]
pattern = \.20m$
retentions = 20m:30d,3h:1y,1d:10y

[every_1h]
pattern = \.1h$
retentions = 1h:90d,3h:1y,1d:10y

[every_3h]
pattern = \.3h$
retentions = 3h:1y,1d:10y

[every_6h]
pattern = \.6h$
retentions = 6h:1y,1d:10y

[every_1d]
pattern = \.1d$
retentions = 1d:10y

]]

local storage_aggregation_conf = [[
#
#Aggregation methods for whisper files. Entries are scanned in order,
# and first match wins. This file is read whenever a file create is required.
#
#  [name]
#  pattern = <regex>
#  xFilesFactor = <float between 0 and 1>
#  aggregationMethod = <average|sum|last|max|min>
#
#  name: Arbitrary unique name for the rule
#  pattern: Regex pattern to match against the metric name
#  xFilesFactor: Ratio of valid data points required for aggregation to the next retention to occur
#  aggregationMethod: function to apply to data points for aggregation
#
#  2014.02.22  @akbooer

#
[maxima]
pattern = [Mm]ax
xFilesFactor = 0
aggregationMethod = maximum

#
[minima]
pattern = [Mm]in
xFilesFactor = 0
aggregationMethod = minimum

#
[otherwise]
pattern = .
xFilesFactor = 0
aggregationMethod = average

]]

local unknown_wsp = [[
          1,      86400,        0.5,          1
         84,      86400,          1
          0,                      0
]]

--
-- Style sheets for console web pages
--

local console_css = [[

  /* Style sheets for console web pages */

  *    { box-sizing:border-box; margin:0px; padding:0px; }
  html { width:100%; height:100%; overflow:hidden; border:none 0px; }
  body { font-family:Arial; background:LightGray; width:100%; height:100%; overflow:hidden; padding-top:60px; }

  .menu { position:absolute; top:0px; width:100%; height:60px; }
  .content { width:100%; height:100%; overflow:scroll; padding:4px; }

  .dropbtn {
    background-color: Sienna;
    color: white;
    padding: 16px;
    font-size: 16px;
    line-height:18px;
    vertical-align:middle;
    border: none;
    border-radius: 4px;
    cursor: pointer;
  }

  .dropdown {
    position: relative;
    display: inline-block;
  }

  .dropdown-content {
    display: none;
    position: absolute;
    background-color: Sienna;
    min-width: 160px;
    border-top:1px solid Gray;
    box-shadow: 0px 8px 16px 0px rgba(0,0,0,0.5);
  }

  .dropdown-content a {
    color: white;
    padding: 12px 16px;
    text-decoration: none;
    display: block;
  }

  .dropdown-content a:hover {background-color: SaddleBrown}

  .dropdown:hover .dropdown-content {
    display: block;
  }

  .dropdown:hover .dropbtn {
    background-color: SaddleBrown;
  }

  pre {margin-top: 20px;}
  footer {margin-top: 20px; margin-bottom: 20px; }

  table {table-layout:fixed; font-size:10pt; font-family: "Arial", "Helvetica", "sans-serif"; margin-top:20px}
  th,td {width:1px; white-space:nowrap; padding: 0 15px 0 15px;}
  th {background: DarkGray; color:Black;}
  tr:nth-child(even) {background: LightGray;}
  tr:nth-child(odd)  {background: Silver;}

]]

local graphite_css = [[
  .bar {cursor: crosshair; }
  .bar:hover, .bar:focus {fill: DarkGray; }
  rect {fill:LightSteelBlue; stroke-width:3px; stroke:LightSteelBlue; }
]]


-----

local manifest = {

    ["icons/openLuup.svg"] = openLuup_svg,
    ["D_openLuup.xml"]  = D_openLuup_dev,
    ["D_openLuup.json"] = D_openLuup_json,
    ["I_openLuup.xml"]  = I_openLuup_impl,
    ["S_openLuup.xml"]  = S_openLuup_svc,

    ["icons/AltAppStore.svg"] = AltAppStore_svg,
    ["D_AltAppStore.xml"]  = D_AltAppStore_dev,
    ["D_AltAppStore.json"] = D_AltAppStore_json,
    ["I_AltAppStore.xml"]  = I_AltAppStore_impl,
    ["S_AltAppStore.xml"]  = S_AltAppStore_svc,

    ["icons/VeraBridge.svg"] = VeraBridge_svg,
    ["D_VeraBridge.xml"]  = D_VeraBridge_dev,
    ["D_VeraBridge.json"] = D_VeraBridge_json,
    ["I_VeraBridge.xml"]  = I_VeraBridge_impl,
    ["S_VeraBridge.xml"]  = S_VeraBridge_svc,

    ["D_ZWay.xml"]  = D_ZWay_xml,
    ["D_ZWay.json"] = D_ZWay_json,
    ["I_ZWay.xml"]  = I_ZWay_xml,
    ["I_ZWay2.xml"] = I_ZWay2_xml,    -- TODO: remove after development
    ["I_openLuupSecuritySensor1_xml"] = I_openLuupSecuritySensor1_xml,
    ["I_openLuupCamera1.xml"]   = I_openLuupCamera1_xml,
    ["I_openLuupSecurity1.xml"] = I_openLuupSecurity1_xml,
    ["I_Dummy.xml"]             = I_Dummy_xml,

    ["index.html"]            = index_html,
    ["openLuup_console.css"]  = console_css,
    ["openLuup_graphite.css"]  = graphite_css,

    ["openLuup_reload"]       = openLuup_reload,
    ["openLuup_reload.bat"]   = openLuup_reload_bat,

    ["storage-schemas.conf"]      = storage_schemas_conf,
    ["storage-aggregation.conf"]  = storage_aggregation_conf,
    ["unknown.wsp"]               = unknown_wsp,

  }

-----

local hits = {}     -- cache hit count
local function hit (filename)
  local info =  hits[filename] or {n = 0}
  info.n = info.n + 1
  info.access = os.time ()
  hits[filename] = info
end

return {
  ABOUT = ABOUT,

--  manifest = setmetatable (manifest, {__mode = "kv"}),
  manifest = manifest,

  attributes = function (filename)
    local y = manifest[filename]
    local h = hits[filename] or {n = 0, access = 0}
    local mode, size = type(y), 0
    if mode == "string" then mode, size = "file", #y end
    return {mode = mode, size = size, permissions = "rw-rw-rw-", access = h.access, hits = h.n}
  end,

  open = function (filename, mode)
    mode = mode or 'r'

    local function readline ()
      for line in manifest[filename]:gmatch "%C*" do coroutine.yield (line) end
    end

    if mode: match 'r' then
      if manifest[filename] then
        hit (filename)
        return {
          lines = function () return coroutine.wrap (readline) end,
          read  = function () return manifest[filename] end,
          close = function () filename = nil end,
        }
      else
        return nil, "file not found:" .. (filename or '')
      end
    end

    if mode: match "w" then
      return {
        write = function (_, contents) manifest[filename] = contents end,
        close = function () filename = nil end,
      }
    end

    return nil, "unknown mode for vfs.open: " .. mode
  end,

  dir = function ()
      local idx = {}
      for n in pairs (manifest) do idx[#idx+1] = n end
      table.sort (idx)
      local i = 0
      return function(m) i=i+1; return m[i] end, idx, 0
    end,
  read  = function (filename) hit(filename) return manifest[filename] end,
  write = function (filename, contents) manifest[filename] = contents end,

}

-----<|MERGE_RESOLUTION|>--- conflicted
+++ resolved
@@ -34,9 +34,7 @@
 -- openLuup reload script files and index.html to redirect to AltUI.
 -- device files for "openLuup", "AltAppStore", and "VeraBridge".
 -- DataYours configuration files.
-<<<<<<< HEAD
-=======
-  
+
 -----
 -- utility functions
 --
@@ -68,7 +66,6 @@
 end
 
 -----
->>>>>>> 9ebd5e25
 
 local openLuup_svg = (
   function (N)
@@ -110,7 +107,7 @@
 			TabType = "flash",
 			ControlGroup = { {id = "1",scenegroup = "1"} },
 			SceneGroup = { {id = "1", top = "1.5", left = "0.25", x = "1.5",y ="2"} },
-    
+
     Control = {
       ControlGroup (1, "variable", 0,0,
         Display (50,40, 75,20, SID.AltUI, "DisplayLine1")),
@@ -118,9 +115,9 @@
         Display (50,60, 75,20, SID.AltUI, "DisplayLine2")),
       ControlGroup (2, "variable", 0,3,
         Display (50,100, 75,20, "openLuup","StartTime")),
-      ControlGroup (2,  "variable", 0,3, 
+      ControlGroup (2,  "variable", 0,3,
         Display (50,120, 75,20,  "openLuup", "Version")),
-      ControlGroup (2, "label", 0,4, 
+      ControlGroup (2, "label", 0,4,
         Display (50,160, 75,20),
         Label ("donate", html5.a {href="console", target="_blank", "CONSOLE interface"})),
       ControlGroup (2, "label", 0,4,
@@ -134,58 +131,12 @@
       }
   }
 
-<<<<<<< HEAD
-local I_openLuup_impl = [[
-<?xml version="1.0"?>
-<implementation>
-  <files>openLuup/L_openLuup.lua</files>
-  <startup>init</startup>
-  <actionList>
-
-    <action>
-      <serviceId>openLuup</serviceId>
-      <name>SendToTrash</name>
-      <job>
-        SendToTrash (lul_settings)
-      </job>
-    </action>
-
-    <action>
-      <serviceId>openLuup</serviceId>
-      <name>EmptyTrash</name>
-      <job>
-        EmptyTrash (lul_settings)
-      </job>
-    </action>
-
-    <action>
-      <serviceId>openLuup</serviceId>
-      <name>SetHouseMode</name>
-      <run>
-        local sid = "urn:micasaverde-com:serviceId:HomeAutomationGateway1"
-        luup.call_action (sid, "SetHouseMode", lul_settings)
-      </run>
-    </action>
-
-    <action>    <!-- added by @rafale77 -->
-      <serviceId>openLuup</serviceId>
-      <name>RunScene</name>
-      <run>
-        local sid = "urn:micasaverde-com:serviceId:HomeAutomationGateway1"
-        luup.call_action (sid, "RunScene", {SceneNum = lul_settings.SceneNum}, 0)
-      </run>
-    </action>
-
-  </actionList>
-</implementation>
-]]
-=======
 local I_openLuup_impl = xml.encodeDocument {
 implementation = {
   files = "openLuup/L_openLuup.lua",
   startup = "init",
   actionList = {
-    
+
     action = {
       action ("openLuup", "SendToTrash", nil, "SendToTrash (lul_settings)"),
       action ("openLuup", "EmptyTrash",  nil, "EmptyTrash (lul_settings)"),
@@ -205,13 +156,13 @@
 local xS_openLuup_svc = xml.encodeDocument {
   scpd = {_attr= {xmlns="urn:schemas-upnp-org:service-1-0"},
     specVersion = {major = 1, minor = 0},
-    
-    serviceStateTable = {  -- added just for fun to expose these as device status 
+
+    serviceStateTable = {  -- added just for fun to expose these as device status
       stateVariable = {
-        {name = "CpuLoad", shortCode = "cpu_load"},	
-        {name = "Memory_Mb", shortCode = "memory_mb"},	
+        {name = "CpuLoad", shortCode = "cpu_load"},
+        {name = "Memory_Mb", shortCode = "memory_mb"},
         {name = "Uptime_Days", shortCode = "uptime_days"}}},
-    
+
     actionList = {
 
       action = {
@@ -222,16 +173,15 @@
             argument "MaxDays",
             argument "MaxFiles",
             argument "FileTypes"}}},
-    
+
         {name = "EmptyTrash",
         argumentList = {argument = argument "AreYouSure"}},
-        
+
         {name = "SetHouseMode",
         argumentList = {argument = argument "Mode"}},
-      
+
         {name = "RunScene",         -- added by @rafale77 --
         argumentList = {argument = argument "SceneNum"}}}}}}
->>>>>>> 9ebd5e25
 
 local S_openLuup_svc = [[
 <?xml version="1.0"?>
@@ -518,8 +468,8 @@
       staticJson      = "D_VeraBridge.json",
       serviceList = {
         service = {
-          { serviceType = "urn:akbooer-com:service:VeraBridge:1", 
-            serviceId = SID.VeraBridge, 
+          { serviceType = "urn:akbooer-com:service:VeraBridge:1",
+            serviceId = SID.VeraBridge,
             SCPDURL = "S_VeraBridge.xml"}}},
       implementationList = {
         implementationFile = "I_VeraBridge.xml"}
@@ -536,7 +486,7 @@
 			TabType = "flash",
 			ControlGroup = { {id = "1",scenegroup = "1"} },
 			SceneGroup = { {id = "1", top = "1.5", left = "0.25", x = "1.5",y ="2"} },
-    
+
     Control = {
       ControlGroup (1, "variable", 0,0,
         Display (50,40, 75,20, SID.AltUI, "DisplayLine1")),
@@ -560,56 +510,6 @@
     }}}}
 
 
-<<<<<<< HEAD
-local I_VeraBridge_impl = [[
-<?xml version="1.0"?>
-<implementation>
-  <files>openLuup/L_VeraBridge.lua</files>
-  <startup>init</startup>
-  <actionList>
-
-    <action>
-  		<serviceId>urn:akbooer-com:serviceId:VeraBridge1</serviceId>
-  		<name>GetVeraFiles</name>
-  		<job>
-  			GetVeraFiles (lul_settings)
-  			return 4,0
-  		</job>
-    </action>
-
-    <action>
-  		<serviceId>urn:akbooer-com:serviceId:VeraBridge1</serviceId>
-  		<name>GetVeraScenes</name>
-  		<job>
-  			GetVeraScenes ()
-  			return 4,0
-  		</job>
-    </action>
-
-    <action>
-  		<serviceId>urn:akbooer-com:serviceId:VeraBridge1</serviceId>
-  		<name>RemoteVariableSet</name>
-  		<job>
-  			RemoteVariableSet (lul_settings)
-  			return 4,0
-  		</job>
-    </action>
-
-    <action>
-      <!-- added here to allow scenes to access this as an action (Device 0 is not visible) -->
-  		<serviceId>urn:akbooer-com:serviceId:VeraBridge1</serviceId>
-  		<name>SetHouseMode</name>
-  		<job>
-  			SetHouseMode (lul_settings)
-  			return 4,0
-  		</job>
-    </action>
-
-  </actionList>
-</implementation>
-]]
-=======
->>>>>>> 9ebd5e25
 
 local S_VeraBridge_svc = [[
 <?xml version="1.0"?>
