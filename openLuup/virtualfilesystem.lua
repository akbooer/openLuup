local ABOUT = {
  NAME          = "openLuup.virtualfilesystem",
  VERSION       = "2019.06.06",
  DESCRIPTION   = "Virtual storage for Device, Implementation, Service XML and JSON files, and more",
  AUTHOR        = "@akbooer",
  COPYRIGHT     = "(c) 2013-2019 AKBooer",
  DOCUMENTATION = "https://github.com/akbooer/openLuup/tree/master/Documentation",
  LICENSE       = [[
  Copyright 2019 AK Booer

  Licensed under the Apache License, Version 2.0 (the "License");
  you may not use this file except in compliance with the License.
  You may obtain a copy of the License at

       http://www.apache.org/licenses/LICENSE-2.0

  Unless required by applicable law or agreed to in writing, software
  distributed under the License is distributed on an "AS IS" BASIS,
  WITHOUT WARRANTIES OR CONDITIONS OF ANY KIND, either express or implied.
  See the License for the specific language governing permissions and
  limitations under the License.
]]
}

local html5 = require "openLuup.xml" .html5       -- for SVG icons
local json  = require "openLuup.json"             -- for JSON device file encoding
local xml   = require "openLuup.xml"              -- for XML device file encoding

-- the loader cache is preset with these files

-- the local references mean that these files will not be removed from the
-- ephemeral cache table by garbage collection
--
-- openLuup reload script files and index.html to redirect to AltUI.
-- device files for "openLuup", "AltAppStore", and "VeraBridge".
-- DataYours configuration files.

-----
-- utility functions
--

local SID = {
    AltUI = "urn:upnp-org:serviceId:altui1",
    VeraBridge = "urn:akbooer-com:serviceId:VeraBridge1",
  }


local function Display (L,T,W,H, S,V)
  return {Left = L, Top = T, Width = W, Height = H, Service = S, Variable = V,}
end

local function Label (tag, text)
  return {lang_tag = tag, text = tostring(text)}    -- tostring() forces serliaization of html5 elements
end

local function ControlGroup (G,C, L,T, D,Lab)
  return {ControlGroup = tostring(G), ControlType = C, left = tostring(L), top = tostring(T), Display = D, Label=Lab}
end

local function action (S,N, R,J)
  return {serviceId = S, name = N, run = R, job = J}
end

local function argument (N,D, R)
  return {name = N, direction = D or "in", relatedStateVariable = R}
end

-----

local openLuup_svg = (
  function (N)
    local s = html5.svg {height = N, width  = N,
      viewBox= table.concat ({0, 0,12, 12}, ' '),
      xmlns="http://www.w3.org/2000/svg" ,
      style="border: 0; margin: 0; background-color:#F0F0F0;" }
    local g1 = s:group {style = "stroke-width:3; fill:#CA6C5E;"}
      g1:rect (1,1, 10, 6)
      g1:rect (3,7,  6, 3)
      g1:rect (1,9, 10, 2)
    local g0 = s:group {style = "stroke-width:3; fill:#F0F0F0;"}
      g0:rect (3,3,  6, 4)
      g0:rect (5,0,  2,12)
    return tostring(s)
  end) (60)

local D_openLuup_dev = xml.encodeDocument {
  root = {_attr = {xmlns="urn:schemas-upnp-org:device-1-0"},
    device = {
      deviceType    = "openLuup",
      friendlyName  = "openLuup",
      manufacturer  = "akbooer",
      staticJson    = "D_openLuup.json",
      serviceList = {
        service = {
          {serviceType = "openLuup", serviceId = "openLuup", SCPDURL = "S_openLuup.xml"}}},
      implementationList = {
        implementationFile = "I_openLuup.xml"}
      }}}

local D_openLuup_json = json.encode {
  flashicon = "https://avatars.githubusercontent.com/u/4962913",  -- not used, but here for reference
  default_icon = "openLuup.svg",
  DeviceType = "openLuup",
  Tabs = {{
      Label = Label ("tabname_control", "Control"),
			Position = "0",
			TabType = "flash",
			ControlGroup = { {id = "1",scenegroup = "1"} },
			SceneGroup = { {id = "1", top = "1.5", left = "0.25", x = "1.5",y ="2"} },

    Control = {
      ControlGroup (1, "variable", 0,0,
        Display (50,40, 75,20, SID.AltUI, "DisplayLine1")),
      ControlGroup (1, "variable", 0,1,
        Display (50,60, 75,20, SID.AltUI, "DisplayLine2")),
      ControlGroup (2, "variable", 0,3,
        Display (50,100, 75,20, "openLuup","StartTime")),
      ControlGroup (2,  "variable", 0,3,
        Display (50,120, 75,20,  "openLuup", "Version")),
      ControlGroup (2, "label", 0,4,
        Display (50,160, 75,20),
        Label ("donate", html5.a {href="console", target="_blank", "CONSOLE interface"})),
      ControlGroup (2, "label", 0,4,
        Display (50,200, 75,20),
        Label ("donate", html5.a {href="https://www.justgiving.com/DataYours/", target="_blank",
                "If you like openLuup, you could DONATE to Cancer Research UK right here"}))},
   }},
--  eventList2 = {
--    {id = 1, serviceId = "openLuup",argumentList = {},
--      label = Label ("triggers_are_not_implemented", "Triggers not implemented, use Watch instead")},
--    {id=2, serviceId = "openLuup", argumentList = {}, label = Label ("openLuup", "Uptime : (openLuup)"), },
--    {id=3, serviceId = "openLuup", argumentList = {}, label = Label ("openLuup", "CPU : (openLuup)") },
--    }
  }

local I_openLuup_impl = xml.encodeDocument {
implementation = {
  files = "openLuup/L_openLuup.lua",
  startup = "init",
  actionList = {

    action = {
      action ("openLuup", "SendToTrash", nil, "SendToTrash (lul_settings)"),
      action ("openLuup", "EmptyTrash",  nil, "EmptyTrash (lul_settings)"),
      action ("openLuup", "SetHouseMode",
        [[
          local sid = "urn:micasaverde-com:serviceId:HomeAutomationGateway1"
          luup.call_action (sid, "SetHouseMode", lul_settings)
        ]]),
      action ( "openLuup", "RunScene",                 -- added by @rafale77 --
        [[
          local sid = "urn:micasaverde-com:serviceId:HomeAutomationGateway1"
          luup.call_action(sid, "RunScene", {SceneNum = lul_settings.SceneNum}, 0)
        ]])
    }}}}

-- TODO: move to this service file is dependent on AltUI version post-1-May-2019 to fix name tag issue
local xS_openLuup_svc = xml.encodeDocument {
  scpd = {_attr= {xmlns="urn:schemas-upnp-org:service-1-0"},
    specVersion = {major = 1, minor = 0},

    serviceStateTable = {  -- added just for fun to expose these as device status
      stateVariable = {
        {name = "CpuLoad", shortCode = "cpu_load"},
        {name = "Memory_Mb", shortCode = "memory_mb"},
        {name = "Uptime_Days", shortCode = "uptime_days"}}},

    actionList = {

      action = {
        {name = "SendToTrash",
        argumentList = {
          argument = {
            argument "Folder",
            argument "MaxDays",
            argument "MaxFiles",
            argument "FileTypes"}}},

        {name = "EmptyTrash",
        argumentList = {argument = argument "AreYouSure"}},

        {name = "SetHouseMode",
        argumentList = {argument = argument "Mode"}},

        {name = "RunScene",         -- added by @rafale77 --
        argumentList = {argument = argument "SceneNum"}}}}}}

local S_openLuup_svc = [[
<?xml version="1.0"?>
<scpd xmlns="urn:schemas-upnp-org:service-1-0">
  <specVersion>
    <major>1</major>
    <minor>0</minor>
  </specVersion>

 	<serviceStateTable>  <!-- added just for fun to expose these as device status -->
    <stateVariable> <name>CpuLoad</name> <shortCode>cpu_load</shortCode> </stateVariable>
    <stateVariable> <name>Memory_Mb</name> <shortCode>memory_mb</shortCode> </stateVariable>
    <stateVariable> <name>Uptime_Days</name> <shortCode>uptime_days</shortCode> </stateVariable>
	</serviceStateTable>

  <actionList>

    <action>
      <name>SendToTrash</name>
      <argumentList>
        <argument> <name>Folder</name> <direction>in</direction> </argument>
        <argument> <name>MaxDays</name> <direction>in</direction> </argument>
        <argument> <name>MaxFiles</name> <direction>in</direction> </argument>
        <argument> <name>FileTypes</name> <direction>in</direction>
        </argument>
      </argumentList>
    </action>

    <action>
      <name>EmptyTrash</name>
      <argumentList>
        <argument> <name>AreYouSure</name> <direction>in</direction> </argument>
      </argumentList>
    </action>

    <action>
      <name>SetHouseMode</name>
      <argumentList>
        <argument> <name>Mode</name> <direction>in</direction> </argument>
      </argumentList>
    </action>

    <action>    <!-- added by @rafale77 -->
      <name>RunScene</name>
      <argumentList>
        <argument> <name>SceneNum</name> <direction>in</direction> </argument>
      </argumentList>
    </action>

  </actionList>
</scpd>
]]

-----
--
-- AltAppStore device files
-- This plugin runs on Vera too, so use same device/service files as there...
--

local AltAppStore_svg = (
  function (N)
    local s = html5.svg {height = N, width  = N,
      viewBox= table.concat ({-24,-24, 48,48}, ' '),
      xmlns="http://www.w3.org/2000/svg" ,
      style="border: 0; margin: 0; background-color:White;" }
    local c = s:group {style = "stroke-width:3; fill:PowderBlue;"}      -- PowderBlue / SkyBlue
      c: rect   (-13, -7, 26, 14)
      c: circle (-13,  0, 7)
      c: circle ( 13,  0, 7)
      c: circle ( -5, -8, 9)
      c: circle (  7, -8, 6)
    local a = s:group {style = "stroke-width:0; fill:RoyalBlue;"}   -- DarkSlateBlue
      a: polygon (
        { 3, 3, 8,  0, -8, -3, -3},
        {-5, 9, 9, 18,  9,  9, -5})
    return tostring(s)
  end) (60)

local D_AltAppStore_dev = [[
<?xml version="1.0"?>
<root xmlns="urn:schemas-upnp-org:device-1-0">
  <specVersion>
    <major>1</major>
    <minor>0</minor>
  </specVersion>
  <device>
    <deviceType>urn:schemas-upnp-org:device:AltAppStore:1</deviceType>
    <friendlyName>Alternate App Store</friendlyName>
    <manufacturer></manufacturer>
    <manufacturerURL></manufacturerURL>
    <modelDescription>AltUI App Store</modelDescription>
    <modelName></modelName>
    <modelNumber></modelNumber>
    <Category_Num>1</Category_Num>
    <UDN></UDN>
    <serviceList>
      <service>
        <serviceType>urn:schemas-upnp-org:service:AltAppStore:1</serviceType>
        <serviceId>urn:upnp-org:serviceId:AltAppStore1</serviceId>
        <SCPDURL>S_AltAppStore.xml</SCPDURL>
      </service>
    </serviceList>
		<staticJson>D_AltAppStore.json</staticJson>
    <implementationList>
      <implementationFile>I_AltAppStore.xml</implementationFile>
    </implementationList>
  </device>
</root>
]]

local D_AltAppStore_json = [[
{
	"flashicon": "http://raw.githubusercontent.com/akbooer/AltAppStore/master/AltAppStore.png",
	"default_icon": "AltAppStore.svg",
	"x": "2",
	"y": "3",
	"Tabs": [
		{
			"Label": {
				"lang_tag": "tabname_control",
				"text": "Control"
			},
			"Position": "0",
			"TabType": "flash",
			"ControlGroup":[
				{
					"id": "1",
					"scenegroup": "1"
				}
			],
			"SceneGroup":[
				{
					"id": "1",
					"top": "1.5",
					"left": "0.25",
					"x": "1.5",
					"y": "2"
				}
			],
			"Control": [
				{
					"ControlGroup":"1",
					"ControlType": "variable",
					"top": "0",
					"left": "0",
					"Display": {
						"Service": "urn:upnp-org:serviceId:altui1",
						"Variable": "DisplayLine1",
						"Top": 40,
						"Left": 50,
						"Width": 75,
						"Height": 20
					}
				},
				{
					"ControlGroup":"1",
					"ControlType": "variable",
					"top": "1",
					"left": "0",
					"Display": {
						"Service": "urn:upnp-org:serviceId:altui1",
						"Variable": "DisplayLine2",
						"Top": 60,
						"Left": 50,
						"Width": 75,
						"Height": 20
					}
				},
				{
					"ControlGroup":"2",
					"ControlType": "variable",
					"top": "3",
					"left": "0",
					"Display": {
						"Service": "urn:upnp-org:serviceId:AltAppStore1",
						"Variable": "Version",
						"Top": 100,
						"Left": 50,
						"Width": 75,
						"Height": 20
					}
				},
				{
					"ControlGroup":"2",
					"ControlType": "label",
					"top": "4",
					"left": "0",
					"Label": {
						"lang_tag": "icons8",
						"text": "<a href='https://icons8.com/license/' target='_blank'>icon by icons8</a>"
					},
					"Display": {
						"Top": 120,
						"Left": 50,
						"Width": 75,
						"Height": 20
					}
				}
			]
		}
  ],
	"DeviceType": "urn:schemas-upnp-org:device:AltAppStore:1"
}
]]

local I_AltAppStore_impl = [[
<?xml version="1.0"?>
<implementation>
  <files>openLuup/L_AltAppStore.lua</files>
  <startup>AltAppStore_init</startup>
  <actionList>
    <action>
  		<serviceId>urn:upnp-org:serviceId:AltAppStore1</serviceId>
  		<name>update_plugin</name>
  		<run>
  			-- lul_device, lul_settings
        return update_plugin_run (lul_settings)
  		</run>
  		<job>
  			return update_plugin_job (lul_settings)
  		</job>
    </action>
  </actionList>
</implementation>
]]

local S_AltAppStore_svc = [[
<?xml version="1.0"?>
<scpd xmlns="urn:schemas-upnp-org:service-1-0">
  <specVersion>
      <major>1</major>
      <minor>0</minor>
  </specVersion>
	<serviceStateTable>
    <stateVariable sendEvents="no"> <name>metadata</name> <dataType>string</dataType> </stateVariable>
	</serviceStateTable>
  <actionList>
    <action>
      <name>update_plugin</name>
      <argumentList>
        <argument> <name>metadata</name> <direction>in</direction> </argument>
      </argumentList>
    </action>
	</actionList>
</scpd>
]]


-----
--
-- VeraBridge device files
--

local VeraBridge_svg = (
  function (N)
    local background = "White"
    local Grey = "#504035"  -- was "#404040"
    local mystyle = "fill:%s; stroke-width:%s; stroke:%s;"
    local s = html5.svg {height = N, width  = N,
      viewBox= table.concat ({-24,-24, 48,48}, ' '),
      xmlns="http://www.w3.org/2000/svg" ,
      style="border: 1; margin: 0; background-color:" .. background }
    local c = s:group {style= mystyle:format ("none", 3, Grey)}
      c:  circle (0,5, 17.5)
      c:  circle (0,5, 23)
    local b = s:group {style= mystyle: format (background, 0, background)}
      b: polygon ({-24, -24, -16,0,16, 24,24}, {32,-24, -24,11,-24, -24, 32})
    local t = s:group {style= mystyle: format ("Green", 0, "Green")}
      t: polygon ({-8,8,0}, {-5,-5, 11})
    local v = s:group {style= mystyle: format (Grey, 0, Grey)}
      v: polygon ({-16.5, -11, 0, 11, 16.5, 3.5,-3.5}, {-5, -5, 17, -5, -5, 20.5,20.5})
    return tostring(s)
  end) (60)


local D_VeraBridge_dev = xml.encodeDocument {
  root = {_attr = {xmlns="urn:schemas-upnp-org:device-1-0"},
    device = {
      Category_Num    = 1,
      deviceType      = "VeraBridge",
      friendlyName    = "Vera Bridge",
      manufacturer    = "akbooer",
      handleChildren  = 1,
      staticJson      = "D_VeraBridge.json",
      serviceList = {
        service = {
          { serviceType = "urn:akbooer-com:service:VeraBridge:1",
            serviceId = SID.VeraBridge,
            SCPDURL = "S_VeraBridge.xml"}}},
      implementationList = {
        implementationFile = "I_VeraBridge.xml"}
      }}}


local D_VeraBridge_json = json.encode {
  flashicon = "http://raw.githubusercontent.com/akbooer/openLuup/master/icons/VeraBridge.png",
  default_icon = "VeraBridge.svg",
  DeviceType = "VeraBridge",
  Tabs = {{
      Label = Label ("tabname_control", "Control"),
			Position = "0",
			TabType = "flash",
			ControlGroup = { {id = "1",scenegroup = "1"} },
			SceneGroup = { {id = "1", top = "1.5", left = "0.25", x = "1.5",y ="2"} },

    Control = {
      ControlGroup (1, "variable", 0,0,
        Display (50,40, 75,20, SID.AltUI, "DisplayLine1")),
      ControlGroup (1, "variable", 0,1,
        Display (50,60, 75,20, SID.AltUI, "DisplayLine2")),
      ControlGroup (2, "variable", 0,3,
        Display (50,100, 75,20, SID.VeraBridge,"Version")),
      }}}}


local I_VeraBridge_impl = xml.encodeDocument {
implementation = {
  files = "openLuup/L_VeraBridge.lua",
  startup = "init",
  actionList = {
    action = {
      action (SID.VeraBridge, "GetVeraFiles",      nil, "GetVeraFiles (lul_settings)"),
      action (SID.VeraBridge, "GetVeraScenes",     nil, "GetVeraScenes (lul_settings)"),
      action (SID.VeraBridge, "RemoteVariableSet", nil, "RemoteVariableSet (lul_settings)"),
      action (SID.VeraBridge, "SetHouseMode",      nil, "SetHouseMode (lul_settings)"),
    }}}}



local S_VeraBridge_svc = [[
<?xml version="1.0"?>
<scpd xmlns="urn:schemas-upnp-org:service-1-0">
  <specVersion>
    <major>1</major>
    <minor>0</minor>
  </specVersion>

 	<serviceStateTable>  <!-- added just for fun to expose these as device status -->
    <stateVariable> <name>LoadTime</name> <shortCode>loadtime</shortCode> </stateVariable>
    <stateVariable> <name>LastUpdate</name> <shortCode>lastupdate</shortCode> </stateVariable>
    <stateVariable> <name>HouseMode</name> <shortCode>housemode</shortCode> </stateVariable>
	</serviceStateTable>
  <actionList>

    <action>
      <name>GetVeraFiles</name>
      <argumentList> <argument> <name>Files</name> <direction>in</direction> </argument> </argumentList>
    </action>

    <action> <name>GetVeraScenes</name> </action>

<!-- by analogy to this request...
  /data_request?id=variableset&DeviceNum=6&serviceId=urn:micasaverde-com:serviceId:DoorLock1&Variable=Status&Value=
-->>
    <action>
      <name>RemoteVariableSet</name>
      <argumentList>
        <argument> <name>RemoteDevice</name> <direction>in</direction> </argument>
        <argument> <name>RemoteServiceId</name> <direction>in</direction> </argument>
        <argument> <name>RemoteVariable</name> <direction>in</direction> </argument>
        <argument> <name>Value</name> <direction>in</direction> </argument>
      </argumentList>
    </action>

    <action>
      <name>SetHouseMode</name>
      <argumentList>
        <argument> <name>Mode</name> <direction>in</direction> </argument>
      </argumentList>
    </action>

  </actionList>
</scpd>
]]


-----

-- Built-in device and service files

local D_BinaryLight1_xml = xml.encodeDocument {
  root = {_attr = {xmlns="urn:schemas-upnp-org:device-1-0"},
    specVersion = {major=1, minor=0},
    device = {
      deviceType      = "urn:schemas-upnp-org:device:BinaryLight:1",
      staticJson      = "D_BinaryLight1.json",
      serviceList = {
        service = {
          { serviceType = "urn:schemas-upnp-org:service:SwitchPower:1",
            serviceId = "urn:upnp-org:serviceId:SwitchPower1",
            SCPDURL = "S_SwitchPower1.xml"},
          { serviceType = "urn:schemas-micasaverde-com:service:EnergyMetering:1",
            serviceId = "urn:micasaverde-com:serviceId:EnergyMetering1",
            SCPDURL = "S_EnergyMetering1.xml"},
          { serviceType = "urn:schemas-micasaverde-com:service:HaDevice:1",
            serviceId = "urn:micasaverde-com:serviceId:HaDevice1",
            SCPDURL = "S_HaDevice1.xml"}
        }}}}}


local S_SwitchPower1_xml = xml.encodeDocument {
  scpd = {_attr= {xmlns="urn:schemas-upnp-org:service-1-0"},
    specVersion = {major = 1, minor = 0},
    serviceStateTable = {
      stateVariable = {_attr = {sendEvents="no"},
        {name = "Target", sendEventsAttribute = "no", dataType="boolean", defaultValue = 0},
        {name = "Status", dataType="boolean", defaultValue = 0, shortCode = "status"}}},

    actionList = {
      action = {
        {name = "SetTarget", argumentList = {argument = {argument ("newTargetValue", "in", "Target")}}},
        {name = "GetTarget", argumentList = {argument = {argument ("RetTargetValue", "out", "Target")}}},
        {name = "GetStatus", argumentList = {argument = {argument ("ResultStatus", "out", "Status")}}},
  }}}}


-----

-- other install files

local index_html = [[
<!DOCTYPE html>
<html>
  <head>
    <!-- HTML meta refresh URL redirection -->
    <meta http-equiv="refresh" content="0; url=/data_request?id=lr_ALTUI_Handler&command=home#">
  </head>
</html>
]]

local openLuup_reload = [[
#!/bin/sh
#
# reload loop for openLuup
# @akbooer, Aug 2015
# you may need to change ‘lua5.1’ to ‘lua’ depending on your install

lua5.1 openLuup/init.lua $1

while [ $? -eq 42 ]
do
   lua5.1 openLuup/init.lua
done
]]

local openLuup_reload_bat = [[
@ECHO OFF
SETLOCAL
SET LUA_DEV=D:\devhome\app\LuaDist\bin
SET CURRENT_PATH=%~dp0
ECHO Start openLuup from "%CURRENT_PATH%"
ECHO.
CD %CURRENT_PATH%
"%LUA_DEV%\lua" openLuup\init.lua %1

:loop
IF NOT %ERRORLEVEL% == 42 GOTO exit
"%LUA_DEV%\lua" openLuup\init.lua
GOTO loop

:exit
]]


-----
--
-- Z-Way support
--
local D_ZWay_xml = [[
<?xml version="1.0"?>
<root xmlns="urn:schemas-upnp-org:device-1-0">
  <specVersion>
    <major>1</major>
    <minor>0</minor>
  </specVersion>
  <device>
    <deviceType>urn:akbooer-com:device:ZWay:1</deviceType>
    <friendlyName>ZWay Network Interface</friendlyName>
    <manufacturer>akbooer</manufacturer>
    <manufacturerURL></manufacturerURL>
    <modelDescription>ZWay Network</modelDescription>
    <modelName></modelName>
    <modelNumber></modelNumber>
    <serviceList>
      <service>
        <serviceType>urn:schemas-micasaverde-org:service:ZWaveNetwork:1</serviceType>
        <serviceId>urn:micasaverde-com:serviceId:ZWaveNetwork1</serviceId>
        <controlURL>/upnp/control/ZWaveNetwork1</controlURL>
        <eventSubURL>/upnp/event/ZWaveNetwork1</eventSubURL>
        <SCPDURL>S_ZWaveNetwork1.xml</SCPDURL>
      </service>
    </serviceList>
    <implementationList>
      <implementationFile>I_ZWay.xml</implementationFile>
    </implementationList>
		<staticJson>D_ZWay.json</staticJson>
  </device>
</root>
]]


local D_ZWay_json = [[
{
  "default_icon": "http://raw.githubusercontent.com/akbooer/Z-Way/master/icons/Z-Wave.me.png",
	"Tabs": [
		{
			"Label": {
				"lang_tag": "tabname_control",
				"text": "Control"
			},
			"Position": "0",
			"TabType": "flash",
			"ControlGroup":[
				{
					"id": "1",
					"scenegroup": "1"
				}
			],
			"SceneGroup":[
				{
					"id": "1",
					"top": "1.5",
					"left": "0.25",
					"x": "1.5",
					"y": "2"
				}
			],
			"Control": [
				{
					"ControlGroup":"1",
					"ControlType": "variable",
					"top": "0",
					"left": "0",
					"Display": {
						"Service": "urn:upnp-org:serviceId:altui1",
						"Variable": "DisplayLine1",
						"Top": 40,
						"Left": 50,
						"Width": 75,
						"Height": 20
					}
				},
				{
					"ControlGroup":"1",
					"ControlType": "variable",
					"top": "1",
					"left": "0",
					"Display": {
						"Service": "urn:upnp-org:serviceId:altui1",
						"Variable": "DisplayLine2",
						"Top": 60,
						"Left": 50,
						"Width": 75,
						"Height": 20
					}
				},
				{
					"ControlGroup":"2",
					"ControlType": "variable",
					"top": "3",
					"left": "0",
					"Display": {
						"Service": "urn:akbooer-com:serviceId:ZWay1",
						"Variable": "Version",
						"Top": 100,
						"Left": 50,
						"Width": 75,
						"Height": 20
					}
				}
			]
		}
  ],
  "DeviceType": "urn:akbooer-com:device:ZWay:1"
}
]]

local I_ZWay_xml = [[
<?xml version="1.0"?>
<implementation>
  <functions>
    local M = require "L_ZWay"
    ABOUT = M.ABOUT   -- make this global (for InstalledPlugins version update)
    function startup (...)
      return M.init (...)
    end
  </functions>
  <startup>startup</startup>
</implementation>
]]

-- testing new ZWay implementation
local I_ZWay2_xml = [[
<?xml version="1.0"?>
<implementation>
  <handleChildren>1</handleChildren>
  <functions>
    local M = require "L_ZWay2"
    ABOUT = M.ABOUT   -- make this global (for InstalledPlugins version update)
    function startup (...)
      return M.init (...)
    end
  </functions>
  <startup>startup</startup>
</implementation>
]]

-- Camera with child Motion Detector triggered by email
local I_openLuupCamera1_xml = [[
<?xml version="1.0"?>
<implementation>
  <handleChildren>1</handleChildren>
  <functions>
    TIMEOUT = 30    -- global, so can be changed externally
    local child -- the motion sensor
    local smtp = require "openLuup.smtp"
    local requests = require "openLuup.requests"
    local sid = "urn:micasaverde-com:serviceId:SecuritySensor1"
    function get (name)
      return (luup.variable_get (sid, name, child))
    end
    function set (name, val)
      if val ~= get (name) then
        luup.variable_set (sid, name, val, child)
      end
    end
    function archive (p)
      requests.archive_video ("archive_video", p)
    end
    local function openLuupCamera (ip, mail)      -- email callback
      set ("Tripped", '1')
    end
    function startup (devNo)
      do -- install MotionSensor as child device
        local var = "urn:micasaverde-com:serviceId:SecuritySensor1,%s=%s\n"
        local statevariables = table.concat {
            var:format("Armed",1),
            var:format("ArmedTripped", 0),
            var:format("Tripped", 0),
            var:format("LastTrip", 0),
            var:format("AutoUntrip", TIMEOUT),   -- default timeout
          }
        local ptr = luup.chdev.start (devNo)
        local altid = "openLuupCamera"
        local description = luup.devices[devNo].description .." Motion Sensor"
        local device_type = "urn:schemas-micasaverde-com:device:MotionSensor:1"
        local upnp_file = "D_MotionSensor1.xml"
        local upnp_impl = ''
        luup.chdev.append (devNo, ptr, altid, description, device_type, upnp_file, upnp_impl, statevariables)
        luup.chdev.sync (devNo, ptr)
      end
      for dnum,d in pairs (luup.devices) do
        if d.device_num_parent == devNo then
          child = dnum
          luup.attr_set ("subcategory_num", 3, child)  -- motion detector subtype
        end
      end
      local ip = luup.attr_get ("ip", devNo)
      ip = (ip or ''): match "%d+%.%d+%.%d+%.%d+"
      if ip then
        smtp.register_handler (openLuupCamera, ip)     -- receive mail from camera IP
      end
      return true, "OK", "I_openLuupCamera1"
    end
  </functions>
  <actionList>

    <action>
  		<serviceId>urn:micasaverde-com:serviceId:SecuritySensor1</serviceId>
      <name>SetArmed</name>
      <run>
        set ("Armed", lul_settings.newArmedValue)
      </run>
    </action>

    <action>
      <serviceId>urn:micasaverde-com:serviceId:Camera1</serviceId>
      <name>ArchiveVideo</name>
      <job>
        local p = lul_settings
        archive {cam = lul_device, Format = p.Format, Duration = p.Duration}
      </job>
    </action>

  </actionList>
  <startup>startup</startup>
</implementation>
]]

-- Security Sensor devices
local I_openLuupSecuritySensor1_xml = [[
<?xml version="1.0"?>
<implementation>
  <functions>
  local sid = "urn:micasaverde-com:serviceId:SecuritySensor1"
  function get (name)
    return (luup.variable_get (sid, name, lul_device))
  end

  function set (name, val)
    if val ~= get (name) then
      luup.variable_set (sid, name, val, lul_device)
    end
  end

  function ArmedTrippedCheck()
    if get "Armed" == "1" and get "Tripped" == "1" then
      set ("ArmedTripped", "1")
    else
      set ("ArmedTripped", "0")
    end
    if get "Tripped" == '1' then
      set ("LastTrip", os.time())
    end
  end

  function startup()
    set ("Tripped", 0)
    luup.variable_watch("ArmedTrippedCheck", sid, "Tripped", lul_device)
  end
  </functions>
  <actionList>
	  <action>
	  <serviceId>urn:micasaverde-com:serviceId:SecuritySensor1</serviceId>
	  <name>SetArmed</name>
	  <run>
        set ("Armed", lul_settings.newArmedValue)
	  </run>
	  </action>
  </actionList>
  <startup>startup</startup>
</implementation>
]]

local I_openLuupSecurity1_xml = [[
<?xml version="1.0"?>
<implementation>
  <functions>
    function startup (...)
    end
  </functions>
  <actionList>

    <action>
  		<serviceId>urn:micasaverde-com:serviceId:SecuritySensor1</serviceId>
      <name>SetArmed</name>
      <run>
        local sid = "urn:micasaverde-com:serviceId:SecuritySensor1"
        luup.variable_set (sid, "Armed", lul_settings.newArmedValue or 0, lul_device)
      </run>
    </action>

  </actionList>
  <startup>startup</startup>
</implementation>
]]

local I_Dummy_xml = [[
<?xml version="1.0"?>
  <implementation />
]]

-----
--
-- DataYours schema and aggregation definitions for AltUI DataStorage Provider
--

--[[

    retentionDef = timePerPoint (resolution) and timeToStore (retention) specify lengths of time, for example:
    units are: (s)econd, (m)inute, (h)our, (d)ay, (y)ear    (no months or weeks)

      60:1440      60 seconds per datapoint, 1440 datapoints = 1 day of retention
      15m:8        15 minutes per datapoint, 8 datapoints = 2 hours of retention
      1h:7d        1 hour per datapoint, 7 days of retention
      12h:2y       12 hours per datapoint, 2 years of retention

    An ArchiveList must:
        1. Have at least one archive config. Example: (60, 86400)
        2. No archive may be a duplicate of another.
        3. Higher precision archives' precision must evenly divide all lower precision archives' precision.
        4. Lower precision archives must cover larger time intervals than higher precision archives.
        5. Each archive must have at least enough points to consolidate to the next archive

    Aggregation types are: 'average', 'sum', 'last', 'max', 'min'
    XFilesFactor is a float: 0.0 - 1.0

    see: http://graphite.readthedocs.io/en/latest/whisper.html",

--]]

local storage_schemas_conf = [[
#
# Schema definitions for Whisper files. Entries are scanned in order,
# and first match wins. This file is read whenever a file create is required.
#
#  [name]  (used in log reporting)
#  pattern = regex
#  retentions = timePerPoint:timeToStore, timePerPoint:timeToStore, ...

#  2016.01.24  @akbooer
#  basic patterns for AltUI Data Storage Provider
#  names are DURATION of single archive

[for_1d]
pattern = \.d$
retentions = 1m:1d

[for_7d]
pattern = \.w$
retentions = 5m:7d

[for_30d]
pattern = \.m$
retentions = 20m:30d

[for_90d]
pattern = \.q$
retentions = 1h:90d

[for_1y]
pattern = \.y$
retentions = 6h:1y

[for_10y]
pattern = \.y$
retentions = 1d:10y

#  2017.02.14  @akbooer
#  EXTENDED (10 year) patterns for AltUI Data Storage Provider
#  names are SAMPLE RATES, with multiple archives aggregated at various rates for 10 years

[every_1s]        # used for security sensors, etc.
pattern = \.1s$
retentions = 1s:1m,1m:1d,10m:7d,1h:30d,3h:1y,1d:10y
[every_1m]
pattern = \.1m$
retentions = 1m:1d,10m:7d,1h:30d,3h:1y,1d:10y

[every_5m]
pattern = \.5m$
retentions = 5m:7d,1h:30d,3h:1y,1d:10y

[every_10m]
pattern = \.10m$
retentions = 10m:7d,1h:30d,3h:1y,1d:10y

[every_20m]
pattern = \.20m$
retentions = 20m:30d,3h:1y,1d:10y

[every_1h]
pattern = \.1h$
retentions = 1h:90d,3h:1y,1d:10y

[every_3h]
pattern = \.3h$
retentions = 3h:1y,1d:10y

[every_6h]
pattern = \.6h$
retentions = 6h:1y,1d:10y

[every_1d]
pattern = \.1d$
retentions = 1d:10y

]]

local storage_aggregation_conf = [[
#
#Aggregation methods for whisper files. Entries are scanned in order,
# and first match wins. This file is read whenever a file create is required.
#
#  [name]
#  pattern = <regex>
#  xFilesFactor = <float between 0 and 1>
#  aggregationMethod = <average|sum|last|max|min>
#
#  name: Arbitrary unique name for the rule
#  pattern: Regex pattern to match against the metric name
#  xFilesFactor: Ratio of valid data points required for aggregation to the next retention to occur
#  aggregationMethod: function to apply to data points for aggregation
#
#  2014.02.22  @akbooer

#
[maxima]
pattern = [Mm]ax
xFilesFactor = 0
aggregationMethod = maximum

#
[minima]
pattern = [Mm]in
xFilesFactor = 0
aggregationMethod = minimum

#
[otherwise]
pattern = .
xFilesFactor = 0
aggregationMethod = average

]]

local unknown_wsp = [[
          1,      86400,        0.5,          1
         84,      86400,          1
          0,                      0
]]

-- console menu structure
local classic_console_menus_json = [==[
{
  "comment":"JSON to define CLASSIC console menu structure",
  "menus":[
    ["openLuup",  ["About", "hr", "Parameters", "Historian", "hr", "Globals", "States"] ],
    ["Files",     ["Backups", "Images", "Database", "File Cache", "Trash"] ],
    ["Scheduler", ["Running", "Delays", "Watches", "Sockets", "Sandboxes", "Plugins"] ],
    ["Servers",   ["HTTP", "SMTP", "POP3", "UDP"] ],
    ["Logs",      ["Log", "hr", "Log.1","Log.2", "Log.3", "Log.4", "Log.5", "hr", "Startup Log"] ]
  ]
}
]==]

local default_console_menus_json = [==[
{
  "comment":"JSON to define standard console menu structure",
  "menus":[
    ["openLuup",  ["About", "hr", "System", "Historian", "hr", "Utilities", "Scheduler","Servers"] ],
    ["Files",     ["Backups", "Images", "Trash"] ],
    ["Scheduler", ["Running", "Completed", "Startup", "Plugins", "Delays", "Watches"] ],
    ["Servers",   ["HTTP", "SMTP", "POP3", "UDP", "hr", "Sockets", "File Cache"] ],
    ["Logs",      ["Log", "hr", "Log.1","Log.2", "Log.3", "Log.4", "Log.5", "hr", "Startup Log"] ]
  ]
}
]==]

local altui_console_menus_json = [==[
{
  "comment":"JSON to define AltUI-style console menu structure",
  "menus":[
    ["openLuup",  ["About", "hr", "System", "Historian", "Scheduler", "Servers"] ],
    ["Devices"],
    ["Scenes"],
<<<<<<< HEAD
    ["Tables", ["Table Rooms","Table Plugins", "Table Devices", "Table Triggers", "Table Scenes"] ],
    ["Utilities", ["Lua Startup","Lua Shutdown", "Lua Code Test",
                                  "hr", "Backups", "Images", "Trash"] ],
    ["Logs",      ["Log",  "Log.1","Log.2", "Log.3", "Log.4", "Log.5", "Startup Log"] ]
  ]
}
]==]


--
-- Style sheets for console web pages
--

local console_css = [[

  /* Style sheets for console web pages */

  *    { box-sizing:border-box; margin:0px; padding:0px; }
  html { width:100%; height:100%; overflow:hidden; border:none 0px; }
  body { font-family:Arial; background:LightGray; width:100%; height:100%; overflow:hidden; padding-top:60px; }

  .menu { position:absolute; top:0px; width:100%; height:60px; }
  .content { width:100%; height:100%; overflow:scroll; padding:4px; }

  .button {
    background-color: Peru;
    color: white;
    padding: 12px;
    font-size: 16px;
    line-height:18px;
    vertical-align:middle;
    border: none;
    border-radius: 4px;
    cursor: pointer;
    text-decoration: none;
  }

  .button:hover {
    background-color: SaddleBrown;
  }

  .dropbtn {
    background-color: Sienna;
    color: white;
    padding: 16px;
    font-size: 16px;
    line-height:18px;
    vertical-align:middle;
    border: none;
    border-radius: 4px;
    cursor: pointer;
    text-decoration: none;
  }

  .dropdown {
    position: relative;
    display: inline-block;
  }

  .dropdown-content {
    display: none;
    position: absolute;
    background-color: Sienna;
    min-width: 160px;
    border-top:1px solid Gray;
    box-shadow: 0px 8px 16px 0px rgba(0,0,0,0.5);
  }

  .dropdown-content a {
    color: white;
    padding: 12px 16px;
    text-decoration: none;
    display: block;
  }

  .dropdown-content a:hover {background-color: SaddleBrown}

  .dropdown:hover .dropdown-content {
    display: block;
  }

  .dropdown:hover .dropbtn {
    background-color: SaddleBrown;
  }

  pre {margin-top: 20px;}
  footer {margin-top: 20px; margin-bottom: 20px; }

  table {table-layout:fixed; font-size:10pt; font-family: "Arial", "Helvetica", "sans-serif"; margin-top:20px}
  th,td {width:1px; white-space:nowrap; padding: 0 15px 0 15px;}
  th {background: DarkGray; color:Black;}
  tr:nth-child(even) {background: LightGray;}
  tr:nth-child(odd)  {background: Silver;}

  a.nodec { text-decoration: none; } a.nodec:hover { text-decoration: underline; }

]]

local graphite_css = [[
  .bar {cursor: crosshair; }
  .bar:hover, .bar:focus {fill: DarkGray; }
  rect {fill:LightSteelBlue; stroke-width:3px; stroke:LightSteelBlue; }
]]


=======
    ["Tables", ["Rooms Table","Plugins Table", "Devices Table", "Scenes Table", "Triggers Table"] ],
    ["Utilities", ["Lua Startup","Lua Shutdown", "Lua Code Test", 
                       "hr", "Backups", "Images", "Trash"] ],
    ["Logs",      ["Log", "hr", "Log.1","Log.2", "Log.3", "Log.4", "Log.5", "hr", "Startup Log"] ]
  ]
}
]==]


>>>>>>> 3badda0a
-----

local manifest = {

    ["icons/openLuup.svg"] = openLuup_svg,
    ["D_openLuup.xml"]  = D_openLuup_dev,
    ["D_openLuup.json"] = D_openLuup_json,
    ["I_openLuup.xml"]  = I_openLuup_impl,
    ["S_openLuup.xml"]  = S_openLuup_svc,
    ["LICENSE"] = ABOUT.LICENSE,

    ["icons/AltAppStore.svg"] = AltAppStore_svg,
    ["D_AltAppStore.xml"]  = D_AltAppStore_dev,
    ["D_AltAppStore.json"] = D_AltAppStore_json,
    ["I_AltAppStore.xml"]  = I_AltAppStore_impl,
    ["S_AltAppStore.xml"]  = S_AltAppStore_svc,

    ["icons/VeraBridge.svg"] = VeraBridge_svg,
    ["D_VeraBridge.xml"]  = D_VeraBridge_dev,
    ["D_VeraBridge.json"] = D_VeraBridge_json,
    ["I_VeraBridge.xml"]  = I_VeraBridge_impl,
    ["S_VeraBridge.xml"]  = S_VeraBridge_svc,

    ["built-in/default_console_menus.json"] = default_console_menus_json,
    ["built-in/classic_console_menus.json"] = classic_console_menus_json,
    ["built-in/altui_console_menus.json"]   = altui_console_menus_json,

    ["built-in/D_BinaryLight1.xml"] = D_BinaryLight1_xml,
    ["built-in/S_SwitchPower1.xml"] = S_SwitchPower1_xml,

    ["D_ZWay.xml"]  = D_ZWay_xml,
    ["D_ZWay.json"] = D_ZWay_json,
    ["I_ZWay.xml"]  = I_ZWay_xml,
    ["I_ZWay2.xml"] = I_ZWay2_xml,    -- TODO: remove after development
    ["I_openLuupSecuritySensor1_xml"] = I_openLuupSecuritySensor1_xml,
    ["I_openLuupCamera1.xml"]   = I_openLuupCamera1_xml,
    ["I_openLuupSecurity1.xml"] = I_openLuupSecurity1_xml,
    ["I_Dummy.xml"]             = I_Dummy_xml,

    ["index.html"]            = index_html,
<<<<<<< HEAD
    ["openLuup_console.css"]  = console_css,
    ["openLuup_graphite.css"]  = graphite_css,

=======
    
>>>>>>> 3badda0a
    ["openLuup_reload"]       = openLuup_reload,
    ["openLuup_reload.bat"]   = openLuup_reload_bat,

    ["storage-schemas.conf"]      = storage_schemas_conf,
    ["storage-aggregation.conf"]  = storage_aggregation_conf,
    ["unknown.wsp"]               = unknown_wsp,

  }

-----

local hits = {}     -- cache hit count
local function hit (filename)
  local info =  hits[filename] or {n = 0}
  info.n = info.n + 1
  info.access = os.time ()
  hits[filename] = info
end

return {
  ABOUT = ABOUT,

--  manifest = setmetatable (manifest, {__mode = "kv"}),
  manifest = manifest,

  attributes = function (filename)
    local y = manifest[filename]
    if y then
      local h = hits[filename] or {n = 0, access = 0}
      local mode, size = type(y), 0
      if mode == "string" then mode, size = "file", #y end
      return {mode = mode, size = size, permissions = "rw-rw-rw-", access = h.access, hits = h.n}
    end
  end,

  open = function (filename, mode)
    mode = mode or 'r'

    local function readline ()
      for line in manifest[filename]:gmatch "%C*" do coroutine.yield (line) end
    end

    if mode: match 'r' then
      if manifest[filename] then
        hit (filename)
        return {
          lines = function () return coroutine.wrap (readline) end,
          read  = function () return manifest[filename] end,
          close = function () filename = nil end,
        }
      else
        return nil, "file not found:" .. (filename or '')
      end
    end

    if mode: match "w" then
      return {
        write = function (_, contents) manifest[filename] = contents end,
        close = function () filename = nil end,
      }
    end

    return nil, "unknown mode for vfs.open: " .. mode
  end,

  dir = function ()
      local idx = {}
      for n in pairs (manifest) do idx[#idx+1] = n end
      table.sort (idx)
      local i = 0
      return function(m) i=i+1; return m[i] end, idx, 0
    end,
  read  = function (filename) hit(filename) return manifest[filename] end,
  write = function (filename, contents) manifest[filename] = contents end,

}

-----<|MERGE_RESOLUTION|>--- conflicted
+++ resolved
@@ -1130,115 +1130,8 @@
     ["openLuup",  ["About", "hr", "System", "Historian", "Scheduler", "Servers"] ],
     ["Devices"],
     ["Scenes"],
-<<<<<<< HEAD
-    ["Tables", ["Table Rooms","Table Plugins", "Table Devices", "Table Triggers", "Table Scenes"] ],
+    ["Tables", ["Rooms Table","Plugins Table", "Devices Table", "Scenes Table", "Triggers Table"] ],
     ["Utilities", ["Lua Startup","Lua Shutdown", "Lua Code Test",
-                                  "hr", "Backups", "Images", "Trash"] ],
-    ["Logs",      ["Log",  "Log.1","Log.2", "Log.3", "Log.4", "Log.5", "Startup Log"] ]
-  ]
-}
-]==]
-
-
---
--- Style sheets for console web pages
---
-
-local console_css = [[
-
-  /* Style sheets for console web pages */
-
-  *    { box-sizing:border-box; margin:0px; padding:0px; }
-  html { width:100%; height:100%; overflow:hidden; border:none 0px; }
-  body { font-family:Arial; background:LightGray; width:100%; height:100%; overflow:hidden; padding-top:60px; }
-
-  .menu { position:absolute; top:0px; width:100%; height:60px; }
-  .content { width:100%; height:100%; overflow:scroll; padding:4px; }
-
-  .button {
-    background-color: Peru;
-    color: white;
-    padding: 12px;
-    font-size: 16px;
-    line-height:18px;
-    vertical-align:middle;
-    border: none;
-    border-radius: 4px;
-    cursor: pointer;
-    text-decoration: none;
-  }
-
-  .button:hover {
-    background-color: SaddleBrown;
-  }
-
-  .dropbtn {
-    background-color: Sienna;
-    color: white;
-    padding: 16px;
-    font-size: 16px;
-    line-height:18px;
-    vertical-align:middle;
-    border: none;
-    border-radius: 4px;
-    cursor: pointer;
-    text-decoration: none;
-  }
-
-  .dropdown {
-    position: relative;
-    display: inline-block;
-  }
-
-  .dropdown-content {
-    display: none;
-    position: absolute;
-    background-color: Sienna;
-    min-width: 160px;
-    border-top:1px solid Gray;
-    box-shadow: 0px 8px 16px 0px rgba(0,0,0,0.5);
-  }
-
-  .dropdown-content a {
-    color: white;
-    padding: 12px 16px;
-    text-decoration: none;
-    display: block;
-  }
-
-  .dropdown-content a:hover {background-color: SaddleBrown}
-
-  .dropdown:hover .dropdown-content {
-    display: block;
-  }
-
-  .dropdown:hover .dropbtn {
-    background-color: SaddleBrown;
-  }
-
-  pre {margin-top: 20px;}
-  footer {margin-top: 20px; margin-bottom: 20px; }
-
-  table {table-layout:fixed; font-size:10pt; font-family: "Arial", "Helvetica", "sans-serif"; margin-top:20px}
-  th,td {width:1px; white-space:nowrap; padding: 0 15px 0 15px;}
-  th {background: DarkGray; color:Black;}
-  tr:nth-child(even) {background: LightGray;}
-  tr:nth-child(odd)  {background: Silver;}
-
-  a.nodec { text-decoration: none; } a.nodec:hover { text-decoration: underline; }
-
-]]
-
-local graphite_css = [[
-  .bar {cursor: crosshair; }
-  .bar:hover, .bar:focus {fill: DarkGray; }
-  rect {fill:LightSteelBlue; stroke-width:3px; stroke:LightSteelBlue; }
-]]
-
-
-=======
-    ["Tables", ["Rooms Table","Plugins Table", "Devices Table", "Scenes Table", "Triggers Table"] ],
-    ["Utilities", ["Lua Startup","Lua Shutdown", "Lua Code Test", 
                        "hr", "Backups", "Images", "Trash"] ],
     ["Logs",      ["Log", "hr", "Log.1","Log.2", "Log.3", "Log.4", "Log.5", "hr", "Startup Log"] ]
   ]
@@ -1246,7 +1139,6 @@
 ]==]
 
 
->>>>>>> 3badda0a
 -----
 
 local manifest = {
@@ -1287,13 +1179,7 @@
     ["I_Dummy.xml"]             = I_Dummy_xml,
 
     ["index.html"]            = index_html,
-<<<<<<< HEAD
-    ["openLuup_console.css"]  = console_css,
-    ["openLuup_graphite.css"]  = graphite_css,
-
-=======
-    
->>>>>>> 3badda0a
+
     ["openLuup_reload"]       = openLuup_reload,
     ["openLuup_reload.bat"]   = openLuup_reload_bat,
 
