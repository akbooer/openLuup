--- conflicted
+++ resolved
@@ -1129,11 +1129,7 @@
     ["Devices"],
     ["Scenes"],
     ["Tables", ["Rooms Table","Plugins Table", "Devices Table", "Scenes Table", "Triggers Table"] ],
-<<<<<<< HEAD
-    ["Utilities", ["Lua Startup","Lua Shutdown", "Lua Test",
-=======
-    ["Utilities", ["Reload Luup Engine", "hr", "Lua Startup","Lua Shutdown", "Lua Test", 
->>>>>>> ebbdcc04
+    ["Utilities", ["Reload Luup Engine", "hr", "Lua Startup","Lua Shutdown", "Lua Test",
                        "hr", "Backups", "Images", "Trash"] ],
     ["Logs",      ["Log", "hr", "Log.1","Log.2", "Log.3", "Log.4", "Log.5", "hr", "Startup Log"] ]
   ]
@@ -1172,7 +1168,7 @@
 
 fa["plane-solid"] = [[
 <svg xmlns="http://www.w3.org/2000/svg" viewBox="0 0 576 512"><path fill="currentColor" d="M480 192H365.71L260.61 8.06A16.014 16.014 0 0 0 246.71 0h-65.5c-10.63 0-18.3 10.17-15.38 20.39L214.86 192H112l-43.2-57.6c-3.02-4.03-7.77-6.4-12.8-6.4H16.01C5.6 128-2.04 137.78.49 147.88L32 256 .49 364.12C-2.04 374.22 5.6 384 16.01 384H56c5.04 0 9.78-2.37 12.8-6.4L112 320h102.86l-49.03 171.6c-2.92 10.22 4.75 20.4 15.38 20.4h65.5c5.74 0 11.04-3.08 13.89-8.06L365.71 320H480c35.35 0 96-28.65 96-64s-60.65-64-96-64z"></path></svg>]]
-  
+
 fa["moon-solid"] = [[
 <svg xmlns="http://www.w3.org/2000/svg" viewBox="0 0 512 512"><path fill="currentColor" d="M283.211 512c78.962 0 151.079-35.925 198.857-94.792 7.068-8.708-.639-21.43-11.562-19.35-124.203 23.654-238.262-71.576-238.262-196.954 0-72.222 38.662-138.635 101.498-174.394 9.686-5.512 7.25-20.197-3.756-22.23A258.156 258.156 0 0 0 283.211 0c-141.309 0-256 114.511-256 256 0 141.309 114.511 256 256 256z"></path></svg>]]
 
