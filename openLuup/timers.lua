--- conflicted
+++ resolved
@@ -488,32 +488,7 @@
   local dispatch = run_timer[timer_type or 0] or function () end
   return dispatch ()
 end
-<<<<<<< HEAD
-
---
--- CPU clock()
---
--- The system call os.clock() is a 32-bit integer which is incremented every microsecond
--- and so overflows for long-running programs.  So need to count each wrap-around.
--- The reset value may return to 0 or -22147.483648, depending on the operating system
-
-local  prev    = 0            -- previous cpu usage
-local  offset  = 0            -- calculated value
-local  click   = 2^31 * 1e-6  -- overflow increment
-
-local function cpu_clock ()
-  local this = os.clock ()
-  if this < prev then
-    offset = offset + click
-    if this < 0 then offset = offset + click end
-  end
-  prev = this
-  return this + offset
-end
-
-=======
-  
->>>>>>> 9ebd5e25
+
 -- see: http://lua-users.org/wiki/TimeZone
 local function gmt_offset ()    -- TODO: gmt_offset()  what about DST?
   local now = os.time()
