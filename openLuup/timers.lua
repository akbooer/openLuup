local ABOUT = {
  NAME          = "openLuup.timers",
  VERSION       = "2018.05.25",
  DESCRIPTION   = "all time-related functions (aside from the scheduler itself)",
  AUTHOR        = "@akbooer",
  COPYRIGHT     = "(c) 2013-2018 AKBooer",
  DOCUMENTATION = "https://github.com/akbooer/openLuup/tree/master/Documentation",
  LICENSE       = [[
  Copyright 2013-2018 AK Booer

  Licensed under the Apache License, Version 2.0 (the "License");
  you may not use this file except in compliance with the License.
  You may obtain a copy of the License at

       http://www.apache.org/licenses/LICENSE-2.0

  Unless required by applicable law or agreed to in writing, software
  distributed under the License is distributed on an "AS IS" BASIS,
  WITHOUT WARRANTIES OR CONDITIONS OF ANY KIND, either express or implied.
  See the License for the specific language governing permissions and
  limitations under the License.
]]
}

-- openLuup TIMERS modules
-- TIMER related API
-- all time-related functions (aside from the scheduler itself)
-- see: http://aa.usno.navy.mil/faq/docs/SunApprox.php for sun position calculation

-- 2016.04.14  @explorer: Added timezone offset to the rise_set return value
-- 2016.10.13  add TEST structure with useful hooks for testing
-- 2016.10.21  change DST handling method
-- 2016.11.05  add gmt_offset see thread http://forum.micasaverde.com/index.php/topic,40035.0.html
--             with thanks to @jswim788 and @logread
-- 2016.11.07  added return argument 'due' for scene timers
-- 2016.11.13  refactor day-of-week and day-of-month timers (fixing old bug?)
-- 2016.11.14  bug fix in DOW and DOM timers! (knew I shouldn't have done previous fix on the 13-th!)
-- 2016.11.18  add callback type (string) to scheduler delay_list calls

-- 2017.07.12  correct first-time initialisation for repeating Type 1 timers ...
--             ...was skipping first scheduled callback (thanks @a-lurker)
-- 2017.07.14  use socket.gettime() rather than os.time() in interval timer calculation
--             enforce non-negative interval time in call_delay
-- 2017.07.17  correct first-time initialisation for NON-repeating Type 1 timers ... !!!
--             ...since previous repeating fix broke this (thanks @a-lurker)

-- 2018.01.30  move timenow() and sleep() functions to scheduler module, add sunrise_sunset to TEST
-- 2018.01.31  fix multiple sunrise/sunset timers (due to tolerance of time calculations)
-- 2018.02.04  correct long-standing noon calculation error around equinox (thanks @a-lurker)
-- 2018.02.25  move sol_ra_dec from TEST to normal exported function
-- 2018.03.15  add RFC 5322 format date (for SMTP)
-- 2018.04.14  add util module to export useful utility time functions
-- 2018.05.25  fixed interval target call
--
-- The days of the week start on Monday (as in Luup) not Sunday (as in standard Lua.)
-- The function callbacks are actual functions, not named globals.
-- The data parameter can also be any type, not just string
--
-- NB: earth coordinates (latitude & longitude) are picked up from the global luup variables

local scheduler = require "openLuup.scheduler"

-- constants

local loadtime  = os.time()
local time_format           = "(%d%d?)%:(%d%d?)%:(%d%d?)"
local date_format           = "(%d%d%d%d)%-(%d%d?)%-(%d%d?)"
local date_time_format      =  date_format .. "%s+" .. time_format
local relative_time_format  = "([%+%-]?)" .. time_format .. "([rt]?)"

-- alias for timenow

local timenow = scheduler.timenow

-- circular functions in degrees
local dr = math.pi / 180

local function sin(x)     return math.sin(x*dr)     end
local function cos(x)     return math.cos(x*dr)     end

local function asin(x)    return math.asin(x)/dr    end
local function acos(x)    return math.acos(x)/dr    end
local function atan2(y,x) return math.atan2(y,x)/dr end


---------
--
-- 2018.04.20  include timezone functions from http://lua-users.org/wiki/TimeZone
--

-- Compute the difference in seconds between local time and UTC.
local function get_timezone()
  local now = os.time()
  return os.difftime(now, os.time(os.date("!*t", now)))
end

-- Return a timezone string in ISO 8601:2000 standard form (+hhmm or -hhmm)
local function get_tzoffset(timezone)
  local h, m = math.modf(timezone / 3600)
  return string.format("%+.4d", 100 * h + 60 * m)
end

-- return the timezone offset in seconds, as it was on the time given by ts
-- Eric Feliksik
local function get_timezone_offset(ts)
	local utcdate   = os.date("!*t", ts)
	local localdate = os.date("*t", ts)
	localdate.isdst = false -- this is the trick
	return os.difftime(os.time(localdate), os.time(utcdate))
end

--
--
--------------


----------
--
-- utility functions
--


--string time to unix epoch
-- time should be in the format: "yyyy-mm-dd hh:mm:ss"
local function time2unix (time)
  local epoch
  local y,m,d,H,M,S = (time or ''): match (date_time_format)
  if S then
    epoch = os.time {year=y, month=m, day=d, hour=H, min=M, sec=S}
  end
  return epoch
end

-- returns timezone offset in seconds
local function time_zone()
  local now = os.time()
  return os.difftime(now, os.time(os.date("!*t", now)))
end

--RFC 5322 format date  day, DD MMM YYYY HH:MM:SS +/-hhmm
local function rfc_5322_date (epoch)
  epoch = epoch or os.time()
  local datetime = os.date ("%a, %d %b %Y %X", epoch)
  local offset = os.date ("!%H%M", time_zone())
  return ("%s %+05d"): format (datetime, offset)  -- timestamp
end

local function ISOdateTime (unixTime)       -- return ISO 8601 date/time: YYYY-MM-DDThh:mm:ss
  return os.date ("%Y-%m-%dT%H:%M:%S", unixTime)
end

local function UNIXdateTime (time)          -- return Unix time value for ISO date/time extended-format...
--  if string.find (time, "^%d+$") then return tonumber (time) end
  local field   = {string.match (time, "^(%d%d%d%d)-?(%d?%d?)(-?)(%d?%d?)T?(%d?%d?):?(%d?%d?):?(%d?%d?)") }
  if #field == 0 then return end
  local name    = {"year", "month", "MDsep", "day", "hour", "min", "sec"}
  local default = {0, 1, '-', 1, 12, 0, 0}
  if #field[2] == 2 and field[3] == '' and #field[4] == 1 then  -- an ORDINAL date: year-daynumber
    local base   = os.time {year = 2000, month = 1, day = 1}
    local offset = ((field[2]..field[4]) -1) * 24 * 60 * 60
    local fixed  = os.date ("*t", base + offset)
    field[2] = fixed.month
    field[4] = fixed.day
  end
  local datetime = {}
  for i,j in ipairs (name) do
    if not field[i] or field[i] == ''
      then datetime[j] = default[i]
      else datetime[j] = field[i]
    end
  end
  return os.time (datetime)
end


-------------
--
-- Sun position
--

-- Sol's RA, DEC, and mean longitude, at given epoch
local function sol_ra_dec (t)

  local J2000 = os.time {year = 2000, month=1, day=1, hour = 12}  -- Julian 2000.0 epoch
  local D = (t - J2000) / (24 * 60 * 60)                  -- days since Julian epoch "J2000.0"

  local g = (357.5291 + 0.98560028 * D) % 360             -- mean anomaly of the sun
  local q = (180 + 280.459 + 0.98564736 * D) % 360 - 180  -- mean longitude of the sun (-180..+180)

  local L = q + 1.915 * sin (g) + 0.0200 * sin (2*g)      -- geocentric apparent ecliptic longitude
  local e = 23.439 - 0.00000036 * D                       -- mean obliquity of the ecliptic

  local sin_L, cos_L = sin(L), cos(L)
  local sin_e, cos_e = sin(e), cos(e)

  local RA  = atan2 (cos_e * sin_L, cos_L)
  local DEC = asin  (sin_e * sin_L)

  return RA, DEC, q
end

-- sunrise, sunset times given date (and lat + long, possibly defaulted to luup.xxx globals)
-- see: http://aa.usno.navy.mil/faq/docs/SunApprox.php
-- rise and set are nil if the sun does not rise or set on that day.
local function rise_set (date, latitude, longitude)

  local t = date or os.time()
  if type (t) ~= "table" then t = os.date ("*t", t) end
  t = os.time {year = t.year, month = t.month, day = t.day, hour = 12, isdst = false}  -- approximate noon

  local RA, DEC, q = sol_ra_dec(t)

  -- earth coordinates
  latitude  = latitude  or luup.latitude
  longitude = longitude or luup.longitude

  -----------
  --
  -- 2018.02.04  correct quadrant error using vector rotation to calculate angular difference
  --
  -- local noon = t - 240*(q - RA + longitude)               -- actual noon (seconds)
  --
  -- thanks to @a-lurker for diagnosing this problem:
  -- see: http://forum.micasaverde.com/index.php/topic,50962.msg330177.html#msg330177

  local sin_RA, cos_RA = sin(RA), cos(RA)
  local sin_q,  cos_q  = sin(q),  cos(q)

  local s = sin_q * cos_RA - cos_q * sin_RA               -- vector rotation
  local c = cos_q * cos_RA + sin_q * sin_RA

  local q_RA = atan2(s,c)                                 -- the (q - RA) difference
  local noon = t - 240*(q_RA + longitude)                 -- actual noon (seconds)

  --
  -----------

  local sin_d = sin(DEC)
  local cos_d = cos(DEC)
  local sin_p = sin(latitude)
  local cos_p = cos(latitude)

  local rise, set
  local cos_w = (sin(-0.83) - sin_p * sin_d) / (cos_p * cos_d)

  local hour_angle
  if math.abs(cos_w) <= 1 then
    hour_angle = acos (cos_w)
    local seconds = hour_angle * 240                      -- hour angle (seconds)
    rise = noon - seconds
    set  = noon + seconds
  end

  local tz = time_zone()
  return rise + tz, set + tz
end

-- function: sunset / sunrise
-- parameters: none
-- returns: The NEXT sunset / sunrise in a Unix timestamp (i.e. the number of seconds since 1/1/1970 in UTC time).
-- You can do a diff with os.time to see how long it will be for the next event.
-- luup.sunset-os.time is the number of seconds before the next sunset.
-- Be sure the location and timezone are properly set or the sunset/sunrise will be wrong.

local function sunrise_sunset (now, latitude, longitude)
  local day = 24 * 60 * 60
  now = now or os.time()
  local today_rise, today_set = rise_set (now, latitude, longitude)
  local tomorrow_rise, tomorrow_set = rise_set (now + day, latitude, longitude)
  local rise, set = today_rise, today_set
  if now+1 > rise then rise = tomorrow_rise end    -- 2018.01.30  fix jitter causing multiple trigger firing
  if now+1 > set  then set  = tomorrow_set  end
  return rise, set
end

local function sunrise ()
  local rise = sunrise_sunset ()
  return rise
end

local function sunset ()
  local _, set = sunrise_sunset ()
  return set
end

-- function: is_night
-- parameters: none
-- returns: true if it's before sunrise or after sunset, false otherwise.
local function is_night ()
  local now = os.time()
  local rise, set = rise_set (now)     -- today's times
  return now < rise or now > set
end

-- target_time()  given a Unix time representing a date, and a time string
-- (which may be relative to sunrise/sunset on that day) return the actual Unix time.
-- eg. target_time ({year=t, month=m, day=d}, "-2:30:00r")
local function target_time (date, time)
  local t
  local sign,H,M,S,rt = (time or ''): match (relative_time_format) -- syntax checked previously
  if type (date) == "number" then date = os.date ("*t", date) end
  if rt == '' then                           -- absolute time
    t = os.time {year=date.year, month=date.month, day=date.day, hour=H, min=M, sec=S}
  else                                      -- relative to sunrise/sunset
    local offset = (H * 60 + M) * 60 + S
    local rise,set = rise_set {year=date.year, month=date.month, day=date.day,}
    local event = (rise + set) / 2          -- noon, but should never be this
    if rt == 'r' then event = rise end
    if rt == 't' then event = set  end
    if sign == '-' then offset = -offset end
    t = event + offset
  end
  return t
end

-- given a list of day offsets, and a time specification (possibly relative to sun rise/set)
-- find the NEXT event time that can be scheduled.  This works for day-of-week or day-of-month timers.
-- blocksize depends on the type of timer, being 7 (days) for a DOW timer, or number of days in month for DOM.
local function next_scheduled_time (offset, time, blocksize)
  local day_offset = 24 * 60 * 60
  table.sort (offset)
  local now = os.time ()
  local target_day = offset[1] * day_offset
  local next_time = target_time (now + target_day, time)
  if next_time <= now + 1 then     -- 2018.01.31  a second too late!, so schedule some future day...
    if #offset > 1 then
      target_day = offset[2] * day_offset   -- simply move to the next one
    else
      target_day = blocksize * day_offset -- only one day scheduled, so move to next week/month
    end
    next_time = target_time (now + target_day, time)
  end
  return next_time
end

-- function: call_delay
-- parameters: function_name (string), seconds (number), data (string) [,type (string)]
-- returns: result (number)
--
-- The function will be called in seconds seconds (the second parameter), with the data parameter.
-- The function returns 0 if successful.
local function call_delay (fct, seconds, data, type)
  seconds = math.max ((seconds), 0)       -- 2017.07.12
  scheduler.add_to_delay_list (fct, seconds, data, nil, type) -- note intervening nil parameter!
  return 0
end

-- function: call_timer
-- parameters: function to call, type (number), time (string), days (string), data [, recurring]
-- if recurring is true then types 1,2 and 3 reschedule themselves (used by scenes)
-- returns: result (number)
--
-- The function will be called in seconds seconds (the second parameter), with the data parameter.
-- Returns 0 if successful.
-- NOTE: that in the event of the timer creating a job (rather than a delay) then the
-- returned parameters are: error (number), error_msg (string), job (number), arguments (table)
--
-- Type is 1=Interval timer, 2=Day of week timer, 3=Day of month timer, 4=Absolute timer.
-- For a day of week timer, Days is a comma separated list with the days of the week where 1=Monday and 7=Sunday.
-- Time is the time of day in hh:mm:ss format.
-- Time can also include an 'r' at the end for Sunrise or a 't' for Sunset and the time is relative to sunrise/sunset.
-- For example: Days="3,5" Time="20:30:00" means your function will be called on the next Wed or Fri at 8:30pm.
-- Days="1,7" Time="-3:00:00r" means your function will be called on the next Monday or Sunday 3 hours before sunrise.
-- Day of month works the same way except Days is a comma separated list of days of the month, such as "15,20,30".
--
local function call_timer (fct, timer_type, time, days, data, recurring)
  local first_time = true
  time = (tostring(time or '')): lower ()
  local target           -- fwd ref to function which calculates target time of next call

  -- NB: all timers (except absolute) can be implemented as jobs which timeout and get re-run
  -- scene timers would have to run this way, but simple luup call_timers are one-shot, sadly.
  -- the timeout period is the time difference between now and target time
  -- as returned by the function target() which is local to each timer type.
  local timer = {
      job = function()
        local next_time = target()
        if not first_time then
          pcall (fct, data, next_time)    -- make the call, ignore any errors
        end
        first_time = false
        return scheduler.state.WaitingToStart, next_time - timenow()    -- calculate delta time
      end
    }

  -- used to start all timers
  -- returns: error (number), error_msg (string), job (number), arguments (table)
  -- and additional argument 'due', being the first scheduled time (used by scene timers)
  local function start_timer ()
    local due = target (true)    -- 2017.07.12
    local e,m,j,a
    if recurring then
      e,m,j,a = scheduler.run_job (timer, {}, 0)      -- this starts a recurring job
    else
      due = target()            -- 2017.07.17  actually DO want to increment time if using delay
      e = call_delay (fct, due - timenow(), data)        -- this is one-shot
    end
--    return e,m,j,a, math.floor (due)  -- 2016.11.07 scene time only deals with integers
    return e,m,j,a, due     -- 2018.01.30
  end

  -- (1) interval timer
  -- to avoid time drift, schedule on base time plus multiples of the delay
  -- For an interval timer, days is not used, and
  -- Time should be a number of seconds, minutes, or hours using an optional 'h' or 'm' suffix.
  -- Example: 30=call in 30 seconds, 5m=call in 5 minutes, 2h=call in 2 hours.
  local function interval ()
--    local timeb = "30m"
    local multiplier = {[''] = 1, m = 60, h = 3600}
    local v,u = time: match "(%d+)([hm]?)"
<<<<<<< HEAD
    if u then  -- unnecessary 2018.05.25
    local base = timenow()       -- 2017.07.14
    local increment = math.max (v * multiplier[u], 1)    -- 2017.07.14
      -- dont_increment parameter added since target is called twice (by start_timer and timer.job)
      target = function (dont_increment)
--      if not dont_increment then base = base + increment end    -- 2017.07.12
        base = base + increment
        return base
=======
    if u then
      local base = timenow()       -- 2017.07.14
      local increment = math.max (v * multiplier[u], 1)    -- 2017.07.14
      -- dont_increment parameter added since target is called twice (by start_timer and timer.job). Rafale77 reverted. Blocks interval increment
      target = function (dont_increment)
--        if not dont_increment then base = base + increment end    -- 2017.07.12 
        base + increment end                                        -- 2018.08.25
        return base 
>>>>>>> fa26ff8b
      end
      return start_timer ()
    end  -- unnecessary 2018.05.25
  end


  -- (2) day of week timer implemented as job
  -- Days is a comma separated list with the days of the week where 1=Monday and 7=Sunday.
  -- Time is the time of day in hh:mm:ss format.
  -- Time can also include an 'r' at the end for Sunrise or a 't' for Sunset
  -- and the time is relative to sunrise/sunset.
  local function day_of_week ()
    local d = {}
    local _,_,_,S = (time or ''): match (relative_time_format)  -- syntax check
    -- wrap day range 1-7 from Luup Monday-Sunday to Lua Sunday-Saturday
    for x in (days or ''):gmatch "(%d),?" do d[#d+1] = x % 7 + 1 end
    -- valid days and H:M:S time
    if #d > 0 and S then
      target = function ()
        -- components of current time, including "wday" (day of week)
        local t = os.date "*t"
        -- table with zero or positive offsets to the target days
        local offset = {}
        for i,n in ipairs (d) do offset[i] = (n - t.wday) % 7 end
        return next_scheduled_time (offset, time, 7)
      end
      return start_timer ()
    end
  end

  -- (3) day of month timer implemented as job
  -- day_of_month works the same way as day_of_week except that
  -- Days is a comma separated list of days of the month, such as "15,20,30".
  local function day_of_month ()
    local d = {}
    local _,_,_,S = (time or ''): match (relative_time_format)  -- syntax check
    for x in (days or ''):gmatch "(%d%d?),?" do d[#d+1] = tonumber (x) end
    -- valid days and H:M:S time
    if #d > 0 and S then
      target = function ()
        -- components of current time, including "day" (day of month) and "month" (number)
        local t = os.date "*t"
        local days_in_month = {31, 28 or 29, 31, 30, 31, 30, 31, 31, 30, 31, 30, 31}
        if t.year % 4 == 0 then days_in_month[2] = 29 end  -- leap year
        local month_offset = days_in_month[t.month]
        -- table with zero or positive offsets to the target days
        local offset = {}
        for i,day in ipairs (d) do offset[i] = (day - t.day) % month_offset end
        return next_scheduled_time (offset, time, month_offset)
      end
      return start_timer ()
    end
  end

  -- (4) absolute timer implemented using delay (one-shot only)
  -- Days is not used, and Time should be in the format: "yyyy-mm-dd hh:mm:ss"
  local function absolute ()
    local epoch = time2unix (time)
    if epoch then
      return call_delay (fct, epoch - timenow(), data)  -- this is one-shot
    end
  end

  -- call_timer()
  local run_timer = {interval, day_of_week, day_of_month, absolute}
  local dispatch = run_timer[timer_type or 0] or function () end
  return dispatch ()
end

--
-- CPU clock()
--
-- The system call os.clock() is a 32-bit integer which is incremented every microsecond
-- and so overflows for long-running programs.  So need to count each wrap-around.
-- The reset value may return to 0 or -22147.483648, depending on the operating system

local  prev    = 0            -- previous cpu usage
local  offset  = 0            -- calculated value
local  click   = 2^31 * 1e-6  -- overflow increment

local function cpu_clock ()
  local this = os.clock ()
  if this < prev then
    offset = offset + click
    if this < 0 then offset = offset + click end
  end
  prev = this
  return this + offset
end

-- see: http://lua-users.org/wiki/TimeZone
local function gmt_offset ()    -- TODO: gmt_offset()  what about DST?
  local now = os.time()
  local localdate = os.date("!*t", now)
  return os.difftime(now, os.time(localdate)) / 3600
end

---- return methods

return {
  ABOUT = ABOUT,
  TEST = {
    next_scheduled_time = next_scheduled_time,
    rise_set            = rise_set,
    sunrise_sunset      = sunrise_sunset,
    target_time         = target_time,
    time2unix           = time2unix,
  },
   -- constants
  loadtime    = loadtime,

   -- timer functions
  cpu_clock     = cpu_clock,
  gmt_offset    = gmt_offset,
  sunrise       = sunrise,
  sunset        = sunset,
  timenow       = timenow,
  is_night      = is_night,
  call_delay    = call_delay,
  call_timer    = call_timer,
  sol_ra_dec    = sol_ra_dec,
  rfc_5322_date = rfc_5322_date,

  -- modules

  util = {                              -- utility time functions

    -- convert epoch to string
    epoch2ISOdate = ISOdateTime,        -- return ISO 8601 date/time: YYYY-MM-DDThh:mm:ss
    epoch2rfc5322 = rfc_5322_date,      -- RFC 5322 format date  day, DD MMM YYYY HH:MM:SS +/-hhmm

    -- convert string to epoch
    ISOdate2epoch  = UNIXdateTime,      -- Unix epoch for ISO date/time extended-format
    datetime2epoch = time2unix,         -- time should be in the format: "yyyy-mm-dd hh:mm:ss"

    tz = {    -- 2018.04.20  timezone functions from http://lua-users.org/wiki/TimeZone

      get = get_timezone,                -- difference in seconds between local time and UTC.
      get_ISO8601_offset = get_tzoffset, -- tz string in ISO 8601:2000 standard form (+hhmm or -hhmm)
      get_offset = get_timezone_offset,  -- tz offset in seconds, as at given time given

    },

  },

}

----<|MERGE_RESOLUTION|>--- conflicted
+++ resolved
@@ -408,16 +408,6 @@
 --    local timeb = "30m"
     local multiplier = {[''] = 1, m = 60, h = 3600}
     local v,u = time: match "(%d+)([hm]?)"
-<<<<<<< HEAD
-    if u then  -- unnecessary 2018.05.25
-    local base = timenow()       -- 2017.07.14
-    local increment = math.max (v * multiplier[u], 1)    -- 2017.07.14
-      -- dont_increment parameter added since target is called twice (by start_timer and timer.job)
-      target = function (dont_increment)
---      if not dont_increment then base = base + increment end    -- 2017.07.12
-        base = base + increment
-        return base
-=======
     if u then
       local base = timenow()       -- 2017.07.14
       local increment = math.max (v * multiplier[u], 1)    -- 2017.07.14
@@ -426,7 +416,6 @@
 --        if not dont_increment then base = base + increment end    -- 2017.07.12 
         base + increment end                                        -- 2018.08.25
         return base 
->>>>>>> fa26ff8b
       end
       return start_timer ()
     end  -- unnecessary 2018.05.25
