--- conflicted
+++ resolved
@@ -622,13 +622,8 @@
     if init == "INIT" or poll_count == 0 then DataVersion = '' end        -- .. and go for the complete list
 
     local url = uri: format ("http://", ip, RemotePort, POLL_MAXIMUM, DataVersion)
-<<<<<<< HEAD
-    local ok, err = luup.openLuup.async_request (url, VeraBridge_async_callback)
-
-=======
     local ok, err = async.request (url, VeraBridge_async_callback)
-  
->>>>>>> 6a80c8bc
+
     if not ok then -- we will never be called again, unless we do something about it
       luup.log (erm: format (tostring(err)))                              -- report error...
       luup.call_delay ("VeraBridge_async_request", POLL_DELAY, "INIT")    -- ...and reschedule ourselves to try again
