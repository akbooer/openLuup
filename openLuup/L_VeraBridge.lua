ABOUT = {
  NAME          = "VeraBridge",
  VERSION       = "2019.05.03",
  DESCRIPTION   = "VeraBridge plugin for openLuup",
  AUTHOR        = "@akbooer",
  COPYRIGHT     = "(c) 2013-2019 AKBooer",
  DOCUMENTATION = "https://github.com/akbooer/openLuup/tree/master/Documentation",
  DEBUG         = false,
  LICENSE       = [[
  Copyright 2013-2019 AK Booer

  Licensed under the Apache License, Version 2.0 (the "License");
  you may not use this file except in compliance with the License.
  You may obtain a copy of the License at

       http://www.apache.org/licenses/LICENSE-2.0

  Unless required by applicable law or agreed to in writing, software
  distributed under the License is distributed on an "AS IS" BASIS,
  WITHOUT WARRANTIES OR CONDITIONS OF ANY KIND, either express or implied.
  See the License for the specific language governing permissions and
  limitations under the License.
]]
}

-- bi-directional monitor/control link to remote Vera system
-- NB. this version ONLY works in openLuup
-- it plays with action calls and device creation in ways that you can't do in Vera,
-- in order to be able to implement ANY command action and
-- also to logically group device numbers for remote machine device clones.

-- 2015-08-24   openLuup-specific code to action ANY serviceId/action request
-- 2015-11-01   change device numbering scheme
-- 2015-11-12   create links to remote scenes
-- 2016-02-15   use string altid (not number), thanks @cybrmage
-- 2016-03-19   prepare for major refactoring:
--                retention of parent/child structure
--                mirroring of selected local openLuup devices on remote Vera
--                set LastUpdate variable to indicate active link, thanks @reneboer
-- 2016.03.27   fix for device 1 and 2 on non-primary bridges (clone all hidden devices)
-- 2016.04.14   fix for missing device #2
-- 2016.04.15   don't convert device states table into string (thanks @explorer)
-- 2016.04.17   chdev.create devices each time to ensure cloning of all attributes and variables
-- 2016.04.18   add username, password, ip, mac, json_file to attributes in chdev.create
-- 2016.04.19   fix action redirects for multiple controllers
-- 2016.04.22   fix old room allocations
-- 2016.04.29   update device status
-- 2016.04.30   initial implementation of mirror devices (thanks @logread for design discussions & prototyping)
-- 2016.05.08   @explorer options for bridged devices
-- 2016.05.14   settled on implementation of mirror devices using top-level openLuup.mirrors attribute
-- 2016.05.15   HouseMode variable to reflect status of bridged Vera (thanks @logread)
-- 2016.05.21   @explorer fix for missing Zwave device children when ZWaveOnly selected
-- 2016.05.23   HouseModeMirror for mirroring either way (thanks @konradwalsh)
-- 2016.06.01   Add GetVeraFiles action to replace openLuup_getfiles separate utility
-- 2016.06.20   Do not re-parent device #2 (now openLuup device) if not child of #1 (_SceneController)
-- 2016.08.12   Add CloneRooms option (set to 'true' to use same rooms as remote Vera)
-- 2016.11.12   only set LastUpdate when remote variable changes to avoid triggering a local status response
--              thanks @delle, see: http://forum.micasaverde.com/index.php/topic,40434.0.html

-- 2017.02.12   add BridgeScenes flag (thanks @DesT)
-- 2017.02.22   add 'remote_ip' request using new extra_returns action parameter
-- 2017.03.07   add Mirror as AltUI Data Service Provider
-- 2017.03.09   add wildcard '*' in Mirror syntax to preserve existing serviceId or variable name
-- 2017.03.17   don't override existing user attibutes (thanks @explorer)
-- 2017.05.10   add category_num and subcategory_num to bridge devices (thanks @dklinkman)
-- 2017.07.19   add GetVeraScenes action call to copy (not just link) remote scenes
-- 2017.08.08   move unimplemented triggers warning in GetVeraScenes to generic openLuup scene handler

-- 2018.01.11   refactor remote requests in advance of Vera security changes closing HTTP ports
--              remove deprecated mirror functionality - instead use AltUI Data Storage Provider callbacks
-- 2018.01.29   ignore static_data content in user_Data request using the (new) &ns=1 option
-- 2018.02.05   use real action to trigger HouseMode change so that openLuup plugin triggers
--              thanks @RHCPNG, see: http://forum.micasaverde.com/index.php/topic,56664.0.html
-- 2018.02.09   continuing updates for Vera security changes (/port_3480)
-- 2018.02.11   fix recent SID error in RegisterDataProvider (thanks @Buxton)
--              and /port_3480/ separator
--              qdd TEMP COPY suffix to scenes by action call
-- 2018.02.17   Redirect any SID.hag action to the remote Vera, device 0
--              useful (perhaps) for things like SetHouseMode and SetGeoFence
--              thanks @RHCPNG, see: http://forum.micasaverde.com/index.php/topic,57834.0.html
-- 2018.02.20   include remote HouseMode in bridge panel DisplayLine2
-- 2018.02.21   don't try and display HouseMode if none (eg. UI5)
-- 2018.03.01   fix serviceId error for DisplayLine2 initialisation
-- 2018.03.02   if mirroring remote House Mode, then change local Mode with immediate effect
-- 2018.03.24   use luup.rooms.create metatable method
-- 2018.04.17   add specific attributes (onDashboard) to bridged devices
--              thanks @rafale77, see: http://forum.micasaverde.com/index.php/topic,79879.0.html
-- 2018.05.15   add SetHouseMode (for remote machine) to set of visible actions (for use in scenes)
-- 2018.06.04   Expose OFFSET and remote PK_AccessPoint as device variables
-- 2018.07.04   Add .svg file type to remote directory listing in GetVeraFiles()
--              add Files parameter to GetFiles action request
-- 2018.07.29   only start up when valid PK_AccessPoint
-- 2018.08.23   modify generic action to avoid duplication of action name and serviceId
-- 2018.09.26   remove outdated code, from when dev #2 was a scene controller, not the openLuup plugin!

-- 2019.01.20   changed {run = job} to {job = job} in generic_action()
--              see: http://forum.micasaverde.com/index.php/topic,118763.0.html
-- 2019.01.26   add RemotePort to allow possible link to openLuup systems (thanks @DesT)
-- 2019.03.12   start testing http.async_request()
-- 2019.03.16   make generic action calls asynchronous (actual response was, anyway, ignored)
-- 2019.03.18   add LoadTime variable derived from remote attributes
-- 2019.03.31   abandon MinimumTime for async status and use call_delay (trying to reduce rate of hitting Vera requests)
-- 2019.04.09   add RemoteVariableSet action (thanks @Vosmont)
--              see: https://github.com/akbooer/openLuup/issues/16
-- 2019.05.03   correct error and exit status on missing Vera in GetUserData()  (thanks @reneboer)


local devNo                      -- our device number

local chdev     = require "openLuup.chdev"
local json      = require "openLuup.json"
local scenes    = require "openLuup.scenes"
local userdata  = require "openLuup.userdata"
local url       = require "socket.url"
local lfs       = require "lfs"

local ip                          -- remote machine ip address

-- these parameters are global, so can be externally access
POLL_DELAY = 5              -- number of seconds between remote polls
POLL_MINIMUM = 0.5          -- minimum delay (s) for async polling
POLL_MAXIMUM = 30           -- maximum delay (s) ditto

local local_room_index           -- bi-directional index of our rooms
local remote_room_index          -- bi-directional of remote rooms

local BuildVersion                -- ...of remote machine
local PK_AccessPoint              -- ... ditto
local LoadTime                    -- ... ditto

local RemotePort                  -- port to access remote machine ("/port_3480" for Vera, ":3480" for openLuup)
local AsyncPoll                   -- asynchronous polling

local SID = {
  altui    = "urn:upnp-org:serviceId:altui1"  ,         -- Variables = 'DisplayLine1' and 'DisplayLine2'
  gateway  = "urn:akbooer-com:serviceId:VeraBridge1",
  hag      = "urn:micasaverde-com:serviceId:HomeAutomationGateway1",
}

local HouseModeMirror   -- flag with one of the following options
local HouseModeTime = 0 -- last time we checked

local HouseModeOptions = {      -- 2016.05.23
  ['0'] = "0 : no mirroring",
  ['1'] = "1 : local mirrors remote",
  ['2'] = "2 : remote mirrors local",
}

-- 2017.0719  saved variables required for GetVeraScenes action
local VeraScenes, VeraRoom

-- @explorer options for device filtering

local BridgeScenes, CloneRooms, ZWaveOnly, Included, Excluded

-- LUUP utility functions

local function debug (msg)
  if ABOUT.DEBUG then
    luup.log (msg)
  end
end

local function getVar (name, service, device)
  service = service or SID.gateway
  device = device or devNo
  local x = luup.variable_get (service, name, device)
  return x
end

local function setVar (name, value, service, device)
  service = service or SID.gateway
  device = device or devNo
  local old = luup.variable_get (service, name, device)
  if tostring(value) ~= old then
   luup.variable_set (service, name, value, device)
  end
end

-- get and check UI variables
local function uiVar (name, default, lower, upper)
  local value = getVar (name)
  local oldvalue = value
  if value and (value ~= "") then           -- bounds check if required
    if lower and (tonumber (value) < lower) then value = lower end
    if upper and (tonumber (value) > upper) then value = upper end
  else
    value = default
  end
  value = tostring (value)
  if value ~= oldvalue then setVar (name, value) end   -- default or limits may have modified value
  return value
end

-- given a string of numbers s = "n, m, ..." convert to a set (for easy indexing)
local function convert_to_set (s)
  local set = {}
  for a in s: gmatch "%d+" do
    local n = tonumber (a)
    if n then set[n] = true end
  end
  return set
end

-- remote request to port_3480
local function remote_request (request)    -- 2018.01.11
  return luup.inet.wget (table.concat {"http://", ip, RemotePort, request})
end

-- set a remote variable
local function set_remote_variable (dev, srv, var, val)
  local request = "/data_request?id=variableset&DeviceNum=%s&serviceId=%s&Variable=%s&Value=%s"
  local req = request: format(dev, srv, var, url.escape(val or ''))
  luup.log ("set_remote_variable " .. req)
  remote_request (req)
end

-- make either "1" or "true" work the same way
local function logical_true (flag)
  return flag == "1" or flag == "true"
end


-----------
-- mapping between remote and local device IDs

local OFFSET                      -- offset to base of new device numbering scheme
local BLOCKSIZE = 10000           -- size of each block of device and scene IDs allocated
local Zwave = {}                  -- list of Zwave Controller IDs to map without device number translation

local function local_by_remote_id (id)
  return Zwave[id] or id + OFFSET
end

local function remote_by_local_id (id)
  if id == devNo then return 0 end  -- point to remote Vera device 0
  return Zwave[id] or id - OFFSET
end

-- change parent of given device, and ensure that it handles child actions
local function set_parent (devNo, newParent)
  local dev = luup.devices[devNo]
  if dev then
    local meta = getmetatable(dev).__index
    luup.log ("device[" .. devNo .. "] parent set to " .. newParent)
    meta.handle_children = true                   -- handle Zwave actions
    dev.device_num_parent = newParent             -- parent resides in two places under different names !!
    dev.attributes.id_parent = newParent
  end
end

-- create bi-directional indices of rooms: room name <--> room number
local function index_rooms (rooms)
  local room_index = {}
  for number, name in pairs (rooms) do
    local roomNo = tonumber (number)      -- user_data may return string, not number
    room_index[roomNo] = name
    room_index[name] = roomNo
  end
  return room_index
end

-- create bi-directional indices of REMOTE rooms: room name <--> room number
local function index_remote_rooms (rooms)    --<-- different structure
  local room_index = {}
  for _, room in pairs (rooms) do
    local number, name = room.id, room.name
    local roomNo = tonumber (number)      -- user_data may return string, not number
    room_index[roomNo] = name
    room_index[name] = roomNo
  end
  return room_index
end

-- make a list of our existing children, counting grand-children, etc.!!!
local function existing_children (parent)
  local c = {}
  local function children_of (d,index)
    for _, child in ipairs (index[d] or {}) do
      c[child] = luup.devices[child]
      children_of (child, index)
    end
  end

  local idx = {}
  for child, dev in pairs (luup.devices) do
    local num = dev.device_num_parent
    local children = idx[num] or {}
    children[#children+1] = child
    idx[num] = children
  end
  children_of (parent, idx)
  return c
end

-- create a new device, cloning the remote one
local function create_new (cloneId, dev, room)
--[[
          hidden          = nil,
          pluginnum       = d.plugin,
          disabled        = d.disabled,

--]]
  local d = chdev.create {
    category_num    = dev.category_num,      -- 2017.05.10
    devNo           = cloneId,
    device_type     = dev.device_type,
    internal_id     = tostring(dev.altid or ''),
    invisible       = dev.invisible == "1",   -- might be invisible, eg. Zwave and Scene controllers
    json_file       = dev.device_json,
    description     = dev.name,
    upnp_file       = dev.device_file,
    upnp_impl       = 'X',              -- override device file's implementation definition... musn't run here!
    parent          = devNo,
    password        = dev.password,
    room            = room,
    statevariables  = dev.states,
    subcategory_num = dev.subcategory_num,      -- 2017.05.10
    username        = dev.username,
    ip              = dev.ip,
    mac             = dev.mac,
  }

  local attr = d.attributes
  local extras = {"onDashboard"}        -- 2018.04.17  add other specific attributes
  for _,name in ipairs (extras) do
    attr[name] = dev[name]
  end

  luup.devices[cloneId] = d   -- remember to put into the devices table! (chdev.create doesn't do that)
end

-- ensure that all the parent/child relationships are correct
local function build_families (devices)
  for _, dev in pairs (devices) do   -- once again, this 'devices' table is from the 'user_data' request
    local cloneId  = local_by_remote_id (dev.id)
    local parentId = local_by_remote_id (tonumber (dev.id_parent) or 0)
    if parentId == OFFSET then parentId = devNo end      -- the bridge is the "device 0" surrogate
    local clone  = luup.devices[cloneId]
    local parent = luup.devices[parentId]
    if clone and parent then
      set_parent (cloneId, parentId)
    end
  end
--  existing_children (devNo)     -- TODO: TESTING ONLY
end

-- return true if device is to be cloned
-- note: these are REMOTE devices from the Vera status request
-- consider: ZWaveOnly, Included, Excluded (...takes precedence over the first two)
-- and Mirrored, a sequence of "remote = local" device IDs for 'reverse bridging'

-- plus @explorer modification
-- see: http://forum.micasaverde.com/index.php/topic,37753.msg282098.html#msg282098

local function is_to_be_cloned (dev)
  local d = tonumber (dev.id)
  local p = tonumber (dev.id_parent)
  local zwave = p == 1 or d == 1
  if ZWaveOnly and p then -- see if it's a child of the remote zwave device
      local i = local_by_remote_id(p)
      if i and luup.devices[i] then zwave = true end
  end
--  return  not (Excluded[d] or Mirrored[d])
  return  not (Excluded[d])
          and (Included[d] or (not ZWaveOnly) or (ZWaveOnly and zwave) )
end

-- create the child devices managed by the bridge
local function create_children (devices, room_0)
  local N = 0
  local list = {}           -- list of created or deleted devices (for logging)
  local something_changed = false
  local current = existing_children (devNo)
  for _, dev in ipairs (devices) do   -- this 'devices' table is from the 'user_data' request
    dev.id = tonumber(dev.id)
    if is_to_be_cloned (dev) then
      N = N + 1
      local room = room_0
      local cloneId = local_by_remote_id (dev.id)
      if not current[cloneId] then
        something_changed = true
      else
        local new_room
        local remote_room = tonumber(dev.room)
        if CloneRooms then    -- force openLuup to use the same room as Vera
          new_room = local_room_index[remote_room_index[remote_room]] or 0
        else
          new_room = luup.devices[cloneId].room_num
        end
        room = (new_room ~= 0) and new_room or room_0   -- use room number
      end
      create_new (cloneId, dev, room) -- recreate the device anyway to set current attributes and variables
      list[#list+1] = cloneId
      current[cloneId] = nil
    end
  end
  if #list > 0 then luup.log ("creating device numbers: " .. json.encode(list)) end

  list = {}
  for n in pairs (current) do
    luup.devices[n] = nil       -- remove entirely!
    something_changed = true
    list[#list+1] = n
  end
  if #list > 0 then luup.log ("deleting device numbers: " .. json.encode(list)) end

  build_families (devices)
  if something_changed then luup.reload() end
  return N
end

-- remove old scenes within our allocated block
local function remove_old_scenes ()
  local min, max = OFFSET, OFFSET + BLOCKSIZE
  for n in pairs (luup.scenes) do
    if (min < n) and (n < max) then
      luup.scenes[n] = nil            -- nuke it!
    end
  end
end

-- create a link to remote scenes
local function create_scenes (remote_scenes, room)
  local N,M = 0,0

  if not BridgeScenes then        -- 2017.02.12
    remove_old_scenes ()
    luup.log "remote scenes not linked"
    return 0
  end

  luup.log "linking to remote scenes..."

  local action = "RunScene"
  local wget = 'luup.inet.wget "http://%s/port_3480/data_request?id=action&serviceId=%s&action=%s&SceneNum=%d"'

  for _, s in pairs (remote_scenes) do
    local id = s.id + OFFSET             -- retain old number, but just offset it
    if not s.notification_only then
      if luup.scenes[id] then  -- don't overwrite existing
        M = M + 1
      else
        local new = {
          id = id,
          name = s.name,
          room = room,
          lua = wget:format (ip, SID.hag, action, s.id)   -- trigger the remote scene
          }
        luup.scenes[new.id] = scenes.create (new)
        luup.log (("scene [%d] %s"): format (new.id, new.name))
        N = N + 1
      end
    end
  end

  local msg = "scenes: existing= %d, new= %d"
  luup.log (msg:format (M,N))
  return N+M
end


local function GetUserData ()
  local Vera    -- (actually, 'remote' Vera!)
  local loadtime    -- 2019.05.03
  local Ndev, Nscn = 0, 0
  local url = "/data_request?id=user_data2&output_format=json&ns=1"   -- 2018.01.29  ignore static_data content
  local status, j = remote_request (url)
  local version, PK_AccessPoint
  if status == 0 then Vera = json.decode (j) end
  if Vera then
    luup.log "Vera info received!"
    loadtime = Vera.LoadTime
    local t = "users"
    if Vera.devices then
      PK_AccessPoint = Vera.PK_AccessPoint: gsub ("%c",'')      -- stray control chars removed!!
      local new_room_name = "MiOS-" .. PK_AccessPoint
      userdata.attributes [t] = userdata.attributes [t] or Vera[t]
      luup.log (new_room_name)
      luup.rooms.create (new_room_name)     -- 2018.03.24  use luup.rooms.create metatable method

      remote_room_index = index_remote_rooms (Vera.rooms or {})
      local_room_index  = index_rooms (luup.rooms or {})
      luup.log ("new room number: " .. (local_room_index[new_room_name] or '?'))

      if CloneRooms then    -- check individual rooms too...
        for room_name in pairs (remote_room_index) do
          if type(room_name) == "string" then
            if not local_room_index[room_name] then
              luup.log ("creating room: " .. room_name)
              local new = luup.rooms.create (room_name)     -- 2018.03.24  use luup.rooms.create metatable method
              local_room_index[new] = room_name
              local_room_index[room_name] = new
            end
          end
        end
      end

      luup.log ("PK_AccessPoint = " .. PK_AccessPoint)

      version = Vera.BuildVersion
      luup.log ("BuildVersion = " .. version)

      Ndev = #Vera.devices
      luup.log ("number of remote devices = " .. Ndev)

      local roomNo = local_room_index[new_room_name] or 0
      Ndev = create_children (Vera.devices, roomNo)
      Nscn = create_scenes (Vera.scenes, roomNo)
      do      -- 2017.07.19
        VeraScenes = Vera.scenes
        VeraRoom = roomNo
      end
    end
  end
  return Ndev, Nscn, version, PK_AccessPoint, loadtime
end

-- MONITOR variables

-- updates existing device variables with new values
-- this devices table is from the "status" request
local function UpdateVariables(devices)
  local update = false
  for _, dev in pairs (devices) do
  dev.id = tonumber (dev.id)
    local i = local_by_remote_id(dev.id)
    local device = i and luup.devices[i]
    if device and (type (dev.states) == "table") then
      device: status_set (dev.status)      -- 2016.04.29 set the overall device status
      for _, v in ipairs (dev.states) do
        local value = luup.variable_get (v.service, v.variable, i)
        if v.value ~= value then
          luup.variable_set (v.service, v.variable, v.value, i)
          update = true
        end
      end
    end
  end
  return update
end

-- update HouseMode variable and, possibly, the actual openLuup Mode
local modeName = {"Home", "Away", "Night", "Vacation"}
local displayLine = "%s [%s]"

local function UpdateHouseMode (Mode)
  Mode = tonumber(Mode)
  if not Mode then return end   -- 2018.02.21  bail out if no Mode (eg. UI5)
  local status = modeName[Mode] or '?'
  Mode = tostring(Mode)
  setVar ("HouseMode", Mode)                                            -- 2016.05.15, thanks @logread!
  setVar ("DisplayLine2", displayLine: format(ip, status), SID.altui)   -- 2018.02.20

  local current = userdata.attributes.Mode
  if current ~= Mode then
    if HouseModeMirror == '1' then
      -- luup.attr_set ("Mode", Mode)                                     -- 2016.05.23, thanks @konradwalsh!
      -- 2018.02.05, use real action, thanks @RHCPNG
      luup.call_action (SID.hag, "SetHouseMode", {Mode = Mode, Now=1})    -- 2018.03.02  with immediate effect

    elseif HouseModeMirror == '2' then
      local now = os.time()
      luup.log "remote HouseMode differs from that set..."
      if now > HouseModeTime + 60 then        -- ensure a long delay between retries (Vera is slow to change)
        local switch = "remote HouseMode update, was: %s, switching to: %s"
        luup.log (switch: format (Mode, current))
        HouseModeTime = now
        local request = "/data_request?id=action&serviceId=%s&DeviceNum=0&action=SetHouseMode&Mode=%s"
        remote_request (request: format(SID.hag, current))
      end
    end
  end
end


-- poll remote Vera for changes
-- two versions: synchronous delay short polling / asynchronous long polling
do
  local poll_count = 0
  local DataVersion = ''

  local function update_from_status (j)   -- 2019.03.14
    local s = json.decode (j)
    local ok = type(s) == "table"
    if ok then
      DataVersion = s.DataVersion or ''
      UpdateHouseMode (s.Mode)
      if s.devices and UpdateVariables (s.devices) then -- 2016.11.20 only update if any variable changes
        luup.devices[devNo]:variable_set (SID.gateway, "LastUpdate", os.time(), true) -- 2016.03.20 set without log entry
        if s.LoadTime ~= LoadTime then                                                -- 2019.03.18 ditto
          LoadTime = s.LoadTime
          luup.devices[devNo]:variable_set (SID.gateway, "LoadTime", LoadTime, true)
        end
      end
    end
    return ok
  end

--  local uri = "%s%s%s/data_request?id=status2&output_format=json&MinimumDelay=%s&Timeout=%s&DataVersion=%s"
  local uri = "%s%s%s/data_request?id=status2&output_format=json&Timeout=%s&DataVersion=%s"
  local log = "VeraBridge ASYNC callback status: %s, #data: %s"
  local erm = "VeraBridge ASYNC request: %s"

  -- original short polling

  function VeraBridge_delay_callback ()
    poll_count = (poll_count + 1) % 10            -- wrap every 10
    if poll_count == 0 then DataVersion = '' end  -- .. and go for the complete list (in case we missed any)
    local url = "/data_request?id=status2&output_format=json&DataVersion=" .. DataVersion
    local status, j = remote_request (url)
    if status == 0 then update_from_status (j) end
    luup.call_delay ("VeraBridge_delay_callback", POLL_DELAY)
  end

  -- 2019.03.14   long polling, this is the way that the lu_status request is supposed to be used

  function VeraBridge_async_request (init)
    poll_count = (poll_count + 1) % 20                                    -- wrap every 20 ...
    if init == "INIT" or poll_count == 0 then DataVersion = '' end        -- .. and go for the complete list

    local url = uri: format ("http://", ip, RemotePort, POLL_MAXIMUM, DataVersion)
    local ok, err = luup.openLuup.async_request (url, VeraBridge_async_callback)

    if not ok then -- we will never be called again, unless we do something about it
      luup.log (erm: format (tostring(err)))                              -- report error...
      luup.call_delay ("VeraBridge_async_request", POLL_DELAY, "INIT")    -- ...and reschedule ourselves to try again
    end
  end

  function VeraBridge_async_callback (response, code, headers, statusline)
    local delay = POLL_DELAY
    local init = "INIT"           -- assume the worst
    if code == 200 and headers and statusline then
      local ok = update_from_status (response)              -- did we get valid data for update?
      if ok then
        delay = POLL_MINIMUM end                    -- yes, ask for another one soon...
        init = ''                                   -- ... without initialising data version
    else
      luup.log (log: format (code or '?', #(response or '')))
    end
    luup.call_delay ("VeraBridge_async_request", delay, init)    -- schedule next request
  end

end

-- find other bridges in order to establish base device number for cloned devices
local function findOffset ()
  local offset
  local my_type = luup.devices[devNo].device_type
  local bridges = {}      -- devNos of ALL bridges
  for d, dev in pairs (luup.devices) do
    if dev.device_type == my_type then
      bridges[#bridges + 1] = d
    end
  end
  table.sort (bridges)      -- sort into ascending order by deviceNo
  for d, n in ipairs (bridges) do
    if n == devNo then offset = d end
  end
  return offset * BLOCKSIZE   -- every remote machine starts in a new block of devices
end

-- logged request

local function wget (request)
  luup.log (request)
  local status, result = luup.inet.wget (request)
  if status ~= 0 then
    luup.log ("failed requests status: " .. (result or '?'))
  end
end

--
-- Bridge ACTION handler(s)
--

-- copy all device files and icons from remote vera
-- (previously performed by the openLuup_getfiles utility)
function GetVeraFiles (params)

  local code = [[

  local lfs = require "lfs"
  local f = io.open ("/www/directory.txt", 'w')
  for fname in lfs.dir ("%s") do
    if fname:match "%s" and (fname:match "lzo$" or fname: match "png$" or fname: match "svg$") then
      f:write (fname)
      f:write '\n'
    end
  f:write '\n'
  end
  f:close ()

  ]]

-- New Vera security measures will disable, by default, RunLua
-- could bypass this by defining and running a scene with Lua code attached
  local function get_directory (path, filename)
    local template = "/data_request?id=action" ..
                      "&serviceId=urn:micasaverde-com:serviceId:HomeAutomationGateway1" ..
                      "&action=RunLua&Code="
    local request = template .. url.escape (code: format(path, filename))

    local status, info = remote_request (request)
    if status ~= 0 then luup.log ("ERROR creating remote directory listing: " .. status) return '' end

    status, info = luup.inet.wget ("http://" .. ip .. "/directory.txt")
    if status ~= 0 then luup.log ("ERROR reading remote directory listing: " .. status) return '' end

    return info or ''
  end

  local function get_files_from (path, filename, dest, url_prefix)
    dest = dest or '.'
    url_prefix = url_prefix or "/port_3480/"
    luup.log ("getting files from " .. path)
    local info = get_directory (path, filename)
    for x in info: gmatch "%C+" do
      local fname = x:gsub ("%.lzo",'')   -- remove unwanted extension for compressed files
      local status, content = luup.inet.wget ("http://" .. ip .. url_prefix .. fname)
      if status == 0 then
        luup.log (table.concat {#content, ' ', fname})

        local f = io.open (dest .. '/' .. fname, 'wb')
        f:write (content)
        f:close ()
      else
        luup.log ("ERROR: " .. fname)
      end
    end
  end

  -- device, service, lua, json, files...
  lfs.mkdir "files"
  local pattern = params.Files or '*'   -- 2018.07.04
  pattern = pattern: gsub ('*', ".*")   -- convert wildcard to Lua search pattern
  get_files_from ("/etc/cmh-ludl/", pattern, "files", "/port_3480/")
  get_files_from ("/etc/cmh-lu/", pattern, "files", "/port_3480/")
  luup.log "...end of device files"

  -- icons
  lfs.mkdir "icons"
  local _,b,_ = BuildVersion: match "(%d+)%.(%d+)%.(%d+)"    -- branch, major minor
  local major = tonumber(b)

  local icon_directories = {
    [5] = "/www/cmh/skins/default/icons/",                        -- UI5 icons
    [6] = "/www/cmh_ui6/skins/default/icons/",                    -- UI6 icons, thanks to @reneboer for this information
    [7] = "/www/cmh/skins/default/img/devices/device_states/",    -- UI7 icons
  }

  if major then
    if major > 5 then     -- UI7
      get_files_from (icon_directories[7], pattern, "icons", "/cmh/skins/default/img/devices/device_states/")
    else                  -- UI5
      get_files_from (icon_directories[5], pattern, "icons", "/cmh/skins/default/icons/")
    end
    luup.log "...end of icon files"
  end
end


-- GetVeraScenes action (not to be confused with the usual scene linking.)
-- Makes new copies in the 100,000+ range to aid logic transfer to openLuup

function GetVeraScenes()
  luup.log "GetVeraScenes action called"

  if VeraScenes then
    for _,s in pairs (VeraScenes) do
      luup.log (s.name)
      s.name = s.name .. " TEMP COPY"
      -- embedded Lua code, and timers are unchanged
      s.paused = "1"                            -- don't want this to run by default
      s.room = VeraRoom                         -- default place for this Vera
      s.id = s.id + OFFSET + 1e5     -- BIG offset for these scenes

      -- convert triggers and actions to point to local devices
      s.triggers = s.triggers or {}
      for _,t in ipairs (s.triggers) do
        t.device = t.device + OFFSET
        t.enabled = 0             -- disable it
      end
      for _,g in ipairs (s.groups or {}) do
        for _,a in ipairs (g.actions or {}) do
          a.device = a.device + OFFSET
        end
      end

      -- now create new scene locally
      luup.scenes[s.id] = scenes.create (s)
    end
  end
end

--[[  action to set remote variable
        <argument> <name>RemoteDevice</name> <direction>in</direction> </argument>
        <argument> <name>RemoteServiceId</name> <direction>in</direction> </argument>
        <argument> <name>RemoteVariable</name> <direction>in</direction> </argument>
        <argument> <name>Value</name> <direction>in</direction> </argument>
--]]
function RemoteVariableSet (p)    -- 2019.04.09
  local dev = tonumber (p.RemoteDevice)
  if dev then
    if dev >= BLOCKSIZE then    -- convert local devNo to remote
      dev = remote_by_local_id (dev)
    end
    if dev then
      set_remote_variable (dev, p.RemoteServiceId, p.RemoteVariable, p.Value)
    end
  end
end


function SetHouseMode (p)         -- 2018.05.15
  if tonumber (p.Mode) then
    local request = "/data_request?id=action&serviceId=%s&DeviceNum=0&action=SetHouseMode&Mode=%s"
    local url = request: format(SID.hag, p.Mode)
    remote_request (url)
  end
end
--
-- GENERIC ACTION HANDLER
--
-- called with serviceId and name of undefined action
-- returns action tag object with possible run/job/incoming/timeout functions
--
local function generic_action (serviceId, name)
  local basic_request = table.concat {"http://", ip, RemotePort, "/data_request?id=action"}

  local function job (lul_device, lul_settings)
    local devNo = remote_by_local_id (lul_device)
    if not devNo then return end        -- not a device we have cloned

    if devNo == 0 and serviceId ~= SID.hag then  -- 2018.02.17  only pass on hag requests to device #0
      return
    end

    local params = {}
    for a,b in pairs (lul_settings) do
      params[a] = url.escape(b)
    end

    params.DeviceNum = devNo        -- use remote device number
    params.serviceId = serviceId
    params.action    = name

    local request = {basic_request}
    for a,b in pairs (params) do
      request[#request+1] = table.concat {a, '=', b}
    end
    local url = table.concat (request, '&')

    if logical_true(AsyncPoll) then
      luup.openLuup.async_request (url, function() debug "RESPONSE (async)" end)
      debug ("REQUEST (async) " .. url)
    else
      wget (url)
    end
    return 4,0
  end

  -- This action call to ANY child device of this bridge:
  -- luup.call_action ("urn:akbooer-com:serviceId:VeraBridge1","remote_ip",{},10123)
  -- will return something like:
  -- {IP = "172.16.42.14"}

  if serviceId == SID.gateway and name == "remote_ip" then     -- 2017.02.22  add remote_ip request
    return {serviceId = serviceId, name = name, extra_returns = {IP = ip} }
  end

  return {job = job}    -- 2019.01.20
end

--------------
--
-- Mirror Data Storage Provider, 2017.03.07
--

---- MIRROR with AltUI Data Storage Provider functionality
local function MirrorHandler (_,x)
  local tag = x.mirror
  if tag then
    local dev, srv, var = tag:match "^(%d+)%.?([^%.]*)%.?([^%.]*)"    -- blank if field missing
    srv = ((srv ~= '') and (srv ~= '*')) and srv or x.lul_service     -- use default if not defined or wildcard
    var = ((var ~= '') and (var ~= '*')) and var or x.lul_variable

    local sysNo, devNo = (x.lul_device or ''): match "(%d+)%-(%d+)"
    if dev and sysNo == "0" then    -- only mirror local devices
      local message = "VeraBridge DSP Mirror: %s.%s.%s --> %s.%s.%s@" .. ip
      luup.log (message: format(devNo, x.lul_service, x.lul_variable, dev, srv, var))
      set_remote_variable (dev, srv, var, x.new)
    end
  end
  return "OK", "text/plain"
end


-- register VeraBridge as an AltUI Data Storage Provider
local function register_AltUI_Data_Storage_Provider ()
  local MirrorCallback    = "HTTP_VeraBridgeMirror_" .. ip
  local MirrorCallbackURL = "http://127.0.0.1:3480/data_request?id=lr_" .. MirrorCallback
  -- the use of :3480 above is correct, since this is a localhost openLuup request

  local AltUI
  for devNo, d in pairs (luup.devices) do
    if d.device_type == "urn:schemas-upnp-org:device:altui:1"
    and d.device_num_parent == 0 then   -- look for it on the LOCAL machine (might be bridged to another!)
      AltUI = devNo
      break
    end
  end

  if not AltUI then return end

  luup.log ("registering with AltUI [" .. AltUI .. "] as Data Storage Provider")
  _G[MirrorCallback] = MirrorHandler
  luup.register_handler (MirrorCallback, MirrorCallback)

  local newJsonParameters = {
    {
        default = "device.serviceId.name",
        key = "mirror",
        label = "Mirror",
        type = "text"
--      },{
--        default = "/data_request?id=lr_" .. MirrorCallback,
--        key = "graphicurl",
--        label = "Graphic Url",
--        type = "url"
      }
    }
  local arguments = {
    newName = "Vera@" .. ip,
    newUrl = MirrorCallbackURL,
    newJsonParameters = json.encode (newJsonParameters),
  }

  luup.call_action (SID.altui, "RegisterDataProvider", arguments, AltUI)
end


-- plugin startup
function init (lul_device)
  luup.log (ABOUT.NAME)
  luup.log (ABOUT.VERSION)

  devNo = lul_device
  ip = luup.attr_get ("ip", devNo)
  luup.log (ip)

  OFFSET = findOffset ()
  setVar ("Offset", OFFSET)                     -- 2018.06.04  Expose OFFSET as device variable
  luup.log ("device clone numbering starts at " .. OFFSET)

  -- User configuration parameters: @explorer and @logread options

  BridgeScenes = uiVar ("BridgeScenes", "true")
  CloneRooms  = uiVar ("CloneRooms", '')        -- if set to 'true' then clone rooms and place devices there
  ZWaveOnly   = uiVar ("ZWaveOnly", '')         -- if set to 'true' then only Z-Wave devices are considered by VeraBridge.
  Included    = uiVar ("IncludeDevices", '')    -- list of devices to include even if ZWaveOnly is set to true.
  Excluded    = uiVar ("ExcludeDevices", '')    -- list of devices to exclude from synchronization by VeraBridge,
                                                -- ...takes precedence over the first two.
  RemotePort  = uiVar ("RemotePort", "/port_3480")
  AsyncPoll   = uiVar ("AsyncPoll", "false")    -- set to "true" to use ansynchronous polling of remote Vera

  local hmm = uiVar ("HouseModeMirror",HouseModeOptions['0'])   -- 2016.05.23
  HouseModeMirror = hmm: match "^([012])" or '0'
  setVar ("HouseModeMirror", HouseModeOptions[HouseModeMirror]) -- replace with full string

  BridgeScenes = logical_true (BridgeScenes)
  CloneRooms = logical_true (CloneRooms)                        -- convert to logical
  ZWaveOnly  = logical_true (ZWaveOnly)

  Included = convert_to_set (Included)
  Excluded = convert_to_set (Excluded)

  -- map remote Zwave controller device if we are the primary VeraBridge
  if OFFSET == BLOCKSIZE then
    Zwave = {1}                   -- device IDs for mapping (same value on local and remote)
    set_parent (1, devNo)         -- ensure Zwave controller is an existing child

    luup.log "VeraBridge maps remote Zwave controller"
  end

  luup.devices[devNo].action_callback (generic_action)     -- catch all undefined action calls

  do -- version number
    local y,m,d = ABOUT.VERSION:match "(%d+)%D+(%d+)%D+(%d+)"
    local version = ("v%d.%d.%d"): format (y%2000,m,d)
    setVar ("Version", version)
    luup.log (version)
  end

  local Ndev, Nscn
  Ndev, Nscn, BuildVersion, PK_AccessPoint, LoadTime = GetUserData ()
<<<<<<< HEAD
=======
  
  local status = true
  local status_msg = "OK"
>>>>>>> 61d99101
  if PK_AccessPoint then                          -- 2018.07.29   only start up when valid PK_AccessPoint
    setVar ("PK_AccessPoint", PK_AccessPoint)     -- 2018.06.04   Expose PK_AccessPoint as device variable
    setVar ("LoadTime", LoadTime or 0)            -- 2019.03.18

    setVar ("DisplayLine1", Ndev.." devices, " .. Nscn .. " scenes", SID.altui)
    setVar ("DisplayLine2", ip, SID.altui)        -- 2018.03.02

    if Ndev > 0 or Nscn > 0 then
      if logical_true (AsyncPoll) then
        VeraBridge_async_request "INIT"
      else
        VeraBridge_delay_callback ()
      end
      luup.set_failure (0)                        -- all's well with the world
    end
  else
    luup.set_failure (2)                          -- say it's an authentication error
    status = false
    status_msg = "No Vera"
    setVar ("DisplayLine2", status_msg, SID.altui)
  end

  register_AltUI_Data_Storage_Provider ()     -- register with AltUI as MIRROR data storage provider
<<<<<<< HEAD
  return true, "OK", ABOUT.NAME
=======
    
  return status, status_msg, ABOUT.NAME
>>>>>>> 61d99101
end

-----<|MERGE_RESOLUTION|>--- conflicted
+++ resolved
@@ -995,12 +995,9 @@
 
   local Ndev, Nscn
   Ndev, Nscn, BuildVersion, PK_AccessPoint, LoadTime = GetUserData ()
-<<<<<<< HEAD
-=======
-  
+
   local status = true
   local status_msg = "OK"
->>>>>>> 61d99101
   if PK_AccessPoint then                          -- 2018.07.29   only start up when valid PK_AccessPoint
     setVar ("PK_AccessPoint", PK_AccessPoint)     -- 2018.06.04   Expose PK_AccessPoint as device variable
     setVar ("LoadTime", LoadTime or 0)            -- 2019.03.18
@@ -1024,12 +1021,8 @@
   end
 
   register_AltUI_Data_Storage_Provider ()     -- register with AltUI as MIRROR data storage provider
-<<<<<<< HEAD
-  return true, "OK", ABOUT.NAME
-=======
-    
+
   return status, status_msg, ABOUT.NAME
->>>>>>> 61d99101
 end
 
 -----