--- conflicted
+++ resolved
@@ -1,5 +1,5 @@
 local _NAME = "openLuup.server"
-local revisionDate = "2015.11.01"
+local revisionDate = "2015.11.28"
 local banner = "   version " .. revisionDate .. "  @akbooer"
 
 --
@@ -8,7 +8,7 @@
 
 local socket    = require "socket"
 local url       = require "socket.url"
-local http      = require "socket.http"         -- appears to create global variable TIMEOUT
+local http      = require "openLuup.http"
 local logs      = require "openLuup.logs"
 local devices   = require "openLuup.devices"    -- to access 'dataversion'
 local scheduler = require "openLuup.scheduler"
@@ -125,7 +125,7 @@
 local function http_dispatch_request (URL)    
   local dispatch
 -- see: http://forum.micasaverde.com/index.php/topic,34465.msg254637.html#msg254637
-  if URL.query and URL.path == "/data_request" then     -- Thanks @vosmont 
+  if URL.query and URL.path:match "/data_request" then     -- Thanks @vosmont 
     dispatch = http_query 
   else
     dispatch = http_file 
@@ -175,6 +175,8 @@
 
 -- specific encoding for chunked messages (trying to avoid long string problem)
 local function send_chunked (sock, x, n)
+  x = tostring(x) -- Thanks @CudaNet
+  -- see: http://forum.micasaverde.com/index.php/topic,34939.msg259460.html#msg259460
   local N = #x
   n = n or N
   local ok, err = true
@@ -352,17 +354,8 @@
   _log ("new client connection: " .. tostring(sock))
   expiry = socket.gettime () + CLOSE_SOCKET_AFTER        -- set initial socket expiry 
   sock:settimeout(nil)                                    -- this is a timeout on the HTTP read
-<<<<<<< HEAD
-<<<<<<< HEAD
---  sock:setoption ("linger", {on = true, timeout = 1})  -- TODO: trying to fix timeout error on long strings
-=======
 --  sock:settimeout(10)                                    -- this is a timeout on the HTTP read
   sock:setoption ("tcp-nodelay", true)            -- TODO: trying to fix timeout error on long strings
->>>>>>> development
-=======
---  sock:settimeout(10)                                    -- this is a timeout on the HTTP read
-  sock:setoption ("tcp-nodelay", true)            -- TODO: trying to fix timeout error on long strings
->>>>>>> 6955bebe
   scheduler.socket_watch (sock, incoming)                -- start listening for incoming
   local err, msg, jobNo = scheduler.run_job {job = job}
 
