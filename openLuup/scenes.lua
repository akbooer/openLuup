--- conflicted
+++ resolved
@@ -97,7 +97,7 @@
 --}
 
 -- scene-wide variables
-local watched_devices = {}      -- table of watched devices indexed by device number 
+local watched_devices = {}      -- table of watched devices indexed by device number
 
 ---
 --- utilities
@@ -164,8 +164,8 @@
       -- start device watch
       local silent = true
       local device = luup.devices[devNo]
-      if device then 
-        devutil.variable_watch (device, scene_watcher, nil, nil, "scene_watcher", silent) 
+      if device then
+        devutil.variable_watch (device, scene_watcher, nil, nil, "scene_watcher", silent)
       end
     end
   end
@@ -186,8 +186,6 @@
   local scene, lua_code, luup_scene, user_finalizer, final_delay
   local prolog, epilog
 
-<<<<<<< HEAD
-=======
   -- get_actioned_devices()  returns a table of devices used by a scene
   local function get_actioned_devices()      -- 2019.05.15
     local devs = {}
@@ -199,8 +197,7 @@
     end
     return devs
   end
-  
->>>>>>> 573fbec5
+
   local function scene_finisher (started)                               -- called at end of scene
     if scene.last_run == started then
       if type(user_finalizer) == "function" then user_finalizer() end   -- call the user-defined finalizer code
@@ -393,12 +390,8 @@
   scene.room        = tonumber (scn.room) or 0       -- TODO: ensure room number valid
   scene.timers      = scn.timers or {}
   scene.triggers    = scn.triggers or {}             -- 2016.05.19
-<<<<<<< HEAD
-
-=======
   scene.triggers_operator = "OR"                     -- 2019.05.24  no such thing as AND for events
-  
->>>>>>> 573fbec5
+
   verify()   -- check that non-existent devices are not referenced
 
   local meta = {
@@ -440,7 +433,7 @@
       end
     end
   end
-  
+
   -- start watching the actioned devices
   local actioned = get_actioned_devices()           -- 2019.05.15
   start_watching_devices (actioned)
