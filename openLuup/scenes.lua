--- conflicted
+++ resolved
@@ -389,13 +389,9 @@
   scene.timers      = scn.timers or {}
   scene.triggers    = scn.triggers or {}             -- 2016.05.19
   scene.triggers_operator = "OR"                     -- 2019.05.24  no such thing as AND for events
-<<<<<<< HEAD
-
-=======
-  
+
   scene.openLuup    = {}                              -- 2019.06.10 new private structure
-  
->>>>>>> 0f2c9d50
+
   verify()   -- check that non-existent devices are not referenced
 
   local meta = {
