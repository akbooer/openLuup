--- conflicted
+++ resolved
@@ -1,10 +1,6 @@
 ABOUT = {
   NAME          = "L_openLuup",
-<<<<<<< HEAD
-  VERSION       = "2016.12.21",
-=======
   VERSION       = "2017.03.09",
->>>>>>> 8c4fe879
   DESCRIPTION   = "openLuup device plugin for openLuup!!",
   AUTHOR        = "@akbooer",
   COPYRIGHT     = "(c) 2013-2017 AKBooer",
