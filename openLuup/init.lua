--- conflicted
+++ resolved
@@ -81,26 +81,6 @@
 
 local mime  = require "mime"
 
-<<<<<<< HEAD
--- what it says...
-local function compile_and_run (lua, name)
-  _log ("running " .. name)
-  local startup_env = loader.shared_environment    -- shared with scenes
-  local source = table.concat {"function ", name, " () ", lua, '\n', "end" }
-  local code, error_msg =
-  loader.compile_lua (source, name, startup_env) -- load, compile, instantiate
-  if not code then
-    _log (error_msg, name)
-  else
-    local ok, err = scheduler.context_switch (nil, code[name])  -- no device context
-    if not ok then _log ("ERROR: " .. err, name) end
-    code[name] = nil      -- remove it from the name space
-  end
-end
-
-
-=======
->>>>>>> 0f2c9d50
 -- heartbeat monitor for memory usage and checkpointing
 local chkpt = 1
 local function openLuupPulse ()
@@ -228,13 +208,8 @@
     repeat until update_plugin_job () ~= 0              -- <job> phase
   end
 
-<<<<<<< HEAD
   local f = io.open (init, 'rb')                          -- may be binary compressed file
   if f then
-=======
-  local f = io.open (init, 'rb')                          -- may be binary compressed file 
-  if f then 
->>>>>>> 0f2c9d50
     local code = f:read "*a"
     f:close ()
     if code then
@@ -269,7 +244,7 @@
   logs.rotate (config.Logfile or {})
   _log "init phase completed"
 end
-  
+
 do -- ensure some extra folders exist
    -- note that the ownership/permissions may be system depending on how openLuup is started
   lfs.mkdir "events"
