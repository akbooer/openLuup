--- conflicted
+++ resolved
@@ -599,8 +599,8 @@
     -- DEVICES
     _log "loading devices..."
     for _, d in ipairs (user_data.devices or {}) do
-      if d.id == 2 then               
-        
+      if d.id == 2 then
+
         -- device #2 is special (it's the openLuup plugin, and already exists)
         local ol = luup.devices[2]
         local room = tonumber (d.room) or 0
@@ -611,12 +611,8 @@
           ol: variable_set (v.service, v.variable, v.value)
         end
         -- 2017.01.18 create openLuup HouseMode variable
-<<<<<<< HEAD
         ol:variable_set ("openLuup", "HouseMode", luup.attr_get "Mode")
-=======
-        ol:variable_set ("openLuup", "HouseMode", luup.attr_get "Mode")  
-      
->>>>>>> 541229a0
+
       else
         local dev = chdev.create {      -- the variation in naming within luup is appalling
             devNo = d.id,
@@ -637,10 +633,7 @@
             disabled        = d.disabled,
             username        = d.username,
             password        = d.password,
-<<<<<<< HEAD
-=======
             -- 2018.05.29  added device (sub)category
->>>>>>> 541229a0
             category_num    = d.category_num,
             subcategory_num = d.subcategory_num,
           }
@@ -752,7 +745,7 @@
       states          = states,
       status          = status,
     }
-    
+
     for a,b in pairs (d.attributes) do tbl[a] = b end
     -- 2017.08.27  fix for non-numeric device id
     -- 2018.05.29  fix several possibly numeric attributes
@@ -760,7 +753,7 @@
     for _,name in ipairs (numbers) do
       tbl[name] = tonumber(tbl[name]) or tbl[name]    -- force numeric value, if possible
     end
-    
+
     info[#info+1] = tbl
   end
   return info
