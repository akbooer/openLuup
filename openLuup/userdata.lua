local ABOUT = {
  NAME          = "openLuup.userdata",
  VERSION       = "2019.05.12",
  DESCRIPTION   = "user_data saving and loading, plus utility functions used by HTTP requests",
  AUTHOR        = "@akbooer",
  COPYRIGHT     = "(c) 2013-2019 AKBooer",
  DOCUMENTATION = "https://github.com/akbooer/openLuup/tree/master/Documentation",
  DEBUG         = false,
  LICENSE       = [[
  Copyright 2013-2019 AK Booer

  Licensed under the Apache License, Version 2.0 (the "License");
  you may not use this file except in compliance with the License.
  You may obtain a copy of the License at

       http://www.apache.org/licenses/LICENSE-2.0

  Unless required by applicable law or agreed to in writing, software
  distributed under the License is distributed on an "AS IS" BASIS,
  WITHOUT WARRANTIES OR CONDITIONS OF ANY KIND, either express or implied.
  See the License for the specific language governing permissions and
  limitations under the License.
]]
}

-- user_data
-- saving and loading, plus utility functions used by HTTP requests id=user_data, etc.

-- 2016.05.09   return length of user_data.json file on successful save
-- 2016.05.12   moved load_user_data to this module from init
-- 2016.05.15   use InstalledPlugins2 list
-- 2016.05.21   handle empty InstalledPlugins2 in user_data file on loading
-- 2016.05.22   ignore table structure in writing user_data attributes
-- 2016.05.24   update InstalledPlugins2 list
-- 2016.06.06   fix load error if missing openLuup structure (upgrading from old version)
-- 2016.06.08   add pre-defined startup code for new systems
-- 2016.06.22   add metadata routine for plugin install
-- 2016.06.24   remove defaults from pre-installed repository data (always use "master"
-- 2016.06.28   change install parameters for VeraBridge (device and icon file locations)
-- 2016.06.30   split save into two functions: json & save to allow data compression
-- 2016.08.29   update plugin versions on load
-- 2016.11.05   added gmt_offset: thanks @jswim788 and @logread
-- 2016.11.09   preserve device #2 (openLuup) room allocation across reloads (thanks @DesT)

-- 2017.01.18   add HouseMode variable to openLuup device, to mirror attribute, so this can be used as a trigger
-- 2017.04.19   sort devices_table() output (thanks @a-lurker)
-- 2017.07.19   ignore temporary "high numbered" scenes (VeraBridge)
-- 2017.08.27   fix non-numeric device ids in save_user_data()
--              ...allows renumbering of device ids using luup.attr_set()
--              ... see: http://forum.micasaverde.com/index.php/topic,50428.0.html

-- 2018.03.02   remove TODO for mode change attributes
-- 2018.03.24   use luup.rooms.create metatable method
-- 2018.04.05   do not create status as a device attribute when loading user_data
-- 2018.04.23   update_plugin_versions additions for ALT... plugins and MySensors
-- 2018.05.25   restore openLuup variables on reload (for history)
-- 2018.05.29   fix several possibly numeric attributes
-- 2018.05.29   added device (sub)category (thanks @rafale77)
-- 2018.06.26   remove DataYour from default plugins list

-- 2019.02.02   add device file manufacturer and model name (thanks @rigpapa)
-- 2019.03.18   change default currency to GBP
-- 2019.04.04   remove outdated preinstalled plugin metadata
-- 2019.04.18   fix AltAppStore showing wrong version number on Plugins page
-- 2019.05.03   don't load device attribute cpu(s)
-- 2019.05.12   use device:state_table() in devices_table()


local json    = require "openLuup.json"
local logs    = require "openLuup.logs"
local scenes  = require "openLuup.scenes"
local chdev   = require "openLuup.chdev"
local timers  = require "openLuup.timers"   -- for gmt_offset
local lfs     = require "lfs"

--  local _log() and _debug()
local _log, _debug = logs.register (ABOUT)

--
-- Here a complete list of top-level (scalar) attributes taken from an actual Vera user_data2 request
-- the commented out items are either vital tables, or useless parameters.

local attributes = {
--  AltEventServer = "127.0.0.1",
--  AutomationDevices = 0,
  BuildVersion = "*1.7.0*",
  City_description = "Greenwich",
  Country_description = "UNITED KINGDOM",
--  DataVersion = 563952001,
--  DataVersion_Static = "32",
--  DeviceSync = "1426564006",
  Device_Num_Next = "1",
--  ExtraLuaFiles = {},
--  InstalledPlugins = {},
--  InstalledPlugins2 = {},
  KwhPrice = "0.15",
  LoadTime = os.time(),
  Mode = "1",                               -- House Mode
  ModeSetting = "1:DC*;2:DC*;3:DC*;4:DC*",  -- see: http://wiki.micasaverde.com/index.php/House_Modes
  PK_AccessPoint = "88800000",   -- TODO: pick up machine serial number from EPROM or such like,
--  PluginSettings = {},
--  PluginsSynced = "0",
--  RA_Server = "vera-us-oem-relay41.mios.com",
--  RA_Server_Back = "vera-us-oem-relay11.mios.com",
  Region_description = "England",
--  ServerBackup = "1",
--  Server_Device = "vera-us-oem-device12.mios.com",
--  Server_Device_Alt = "vera-us-oem-device11.mios.com",
--  SetupDevices = {},
--  ShowIndividualJobs = 0,
  StartupCode = [[

-- You can personalise the installation by changing these attributes,
-- which are persistent and may be removed from the Startup after a reload.
local attr = luup.attr_set

-- Geographical location
attr ("City_description", "Greenwich")
attr ("Country_description", "UNITED KINGDOM")
attr ("Region_description", "England")
attr ("latitude", "51.48")
attr ("longitude", "0.0")

-- other parameters
attr ("TemperatureFormat", "C")
attr ("PK_AccessPoint", "88800000")
attr ("currency", "£")
attr ("date_format", "dd/mm/yy")
attr ("model", "Not a Vera")
attr ("timeFormat", "24hr")

-- Any other startup processing may be inserted here...
luup.log "startup code completed"

]]
,
--  SvnVersion = "*13875*",
  TemperatureFormat = "C",
--  UnassignedDevices = 0,
--  Using_2G = 0,
--  breach_delay = "30",
--  category_filter = {},
  currency = "GBP",
  date_format = "dd/mm/yy",
--  device_sync = "1,2,3,4,5,6,7,8,9,10,11,12,13,14,15,16,18,19,20,21",
--  devices = {},
--  energy_dev_log = "41,",
--  firmware_version = "1",
  gmt_offset = tostring (timers.gmt_offset()),   -- see: http://forum.micasaverde.com/index.php/topic,40035.0.html
--  ip_requests = {},
--  ir = 0,
  latitude = "51.48",
--  local_udn = "uuid:4d494342-5342-5645-0000-000002b03069",
  longitude = "0.0",
  mode_change_delay = "30",
  mode_change_mode = '',
  mode_change_time = '',
  model = "Not a Vera",
--  net_pnp = "0",
--  overview_tabs = {},
--  rooms = {},
--  scenes = {},
--  sections = {},
--  setup_wizard_finished = "1",
--  shouldHelpOverlayBeHidden = true,
  skin = "AltUI",         -- was "mios",
--  static_data = {},
--  sync_kit = "0000-00-00 00:00:00",
  timeFormat = "24hr",
  timezone = "0",     -- apparently not used, and always "0",
                      -- see: http://forum.micasaverde.com/index.php/topic,10276.msg70562.html#msg70562
--  users = {},
--  weatherSettings = {
--    weatherCountry = "UNITED KINGDOM",
--    weatherCity = "Oxford England",
--    tempFormat = "C" },
--  zwave_heal = "1426331082",

-- openLuup specials

  ShutdownCode = '',

}



-------
--
-- pre-installed plugins
--

local default_plugins_version = "2016.11.15"  --<<<-- change this to force update of default_plugins

local preinstalled = {

  openLuup =

    {
      AllowMultiple   = "0",
      Title           = "openLuup",
      Icon            = "https://avatars.githubusercontent.com/u/4962913",
      Instructions    = "http://forum.micasaverde.com/index.php/board,79.0.html",
      AutoUpdate      = "0",
      VersionMajor    = '',
      VersionMinor    = "baseline.",
      TargetVersion   = default_plugins_version,      -- openLuup uses this for the InstalledPlugins2 version number
      id              = "openLuup",
      timestamp       = os.time(),
      Files           = (function ()                  -- generate this list dynamically
                          local F = {}
                          for f in lfs.dir "openLuup/" do
                            if f: match "^.+%..+$" then F[#F+1] = {SourceName = f} end
                          end
                          return F
                        end) (),
      Devices         = {},                           -- no devices to install!!
      Repository      = {
        type      = "GitHub",
        source    = "akbooer/openLuup",               -- the openLuup repository
        target    = "./openLuup/",                    -- not /etc/cmh-ludl/, like everything else
        pattern   = ".+%.lua$",                       -- pattern match string for required files
        folders   = {"/openLuup"},                    -- these are the bits of the repository that we want
       },
    },

  AltUI =

    {
      AllowMultiple   = "0",
      Title           = "Alternate UI",
      Icon            = "plugins/icons/8246.png",     -- usage: http://apps.mios.com/icons/8246.png
      Instructions    = "http://forum.micasaverde.com/index.php/board,78.0.html",
      AutoUpdate      = "1",                          -- not really "auto", but will prompt on browser refresh
      VersionMajor    = "not",
      VersionMinor    = "installed",
      id              = 8246,                         -- this is the genuine MiOS plugin number
      timestamp       = os.time(),
      Files           = {},                           -- populated on download from repository
      Devices         = {
        {
          DeviceFileName  = "D_ALTUI.xml",
          DeviceType      = "urn:schemas-upnp-org:device:altui:1",
          ImplFile        = "I_ALTUI.xml",
          Invisible       =  "0",
--          CategoryNum = "1"
        },
      },
      Repository      = {
        type      = "GitHub",
        source    = "amg0/ALTUI",                   -- @amg0 repository
        pattern   = "ALTUI",                        -- pattern match string for required files
        folders   = {                               -- these are the bits of the repository that we want
          '',               -- the main folder
          "/blockly",       -- and blocky editor
        },
      },
    },

  AltAppStore =

    {
      AllowMultiple   = "0",
      Title           = "Alternate App Store",
      Icon            = "https://raw.githubusercontent.com/akbooer/AltAppStore/master/AltAppStore.png",
      Instructions    = "https://github.com/akbooer/AltAppStore",
      AutoUpdate      = "0",
      VersionMajor    = '',
      VersionMinor    = "baseline.",
      id              = "AltAppStore",
      timestamp       = os.time(),
      Files           = {                             -- it's part of the openLuup baseline
          {SourceName = "L_AltAppStore.lua"},         -- this is a physical file in ./openLuup/
        },
      Devices         = {
        {
          DeviceFileName  = "D_AltAppStore.xml",
          DeviceType      = "urn:schemas-upnp-org:device:AltAppStore:1",
          ImplFile        = "I_AltAppStore.xml",
          Invisible       =  "0",
        },
      },
      Repository      = {
        type      = "GitHub",
        source    = "akbooer/openLuup",               -- get this from openLuup, NOT from AltAppStore...
        folders   = {"/openLuup"},                    -- these are the bits of the repository that we want
        target    = "./openLuup/",                    -- ...and put it back INTO ./openLuup/ folder
        pattern   = "L_AltAppStore",                  -- only .lua file (others are in virtualfilesystem)
      },
    },

  VeraBridge =

    {
      AllowMultiple   = "1",
      Title           = "VeraBridge",
      Icon            = "https://raw.githubusercontent.com/akbooer/openLuup/master/icons/VeraBridge.png",
      Instructions    = "http://forum.micasaverde.com/index.php/board,79.0.html",
      AutoUpdate      = "0",
      VersionMajor    = "not",
      VersionMinor    = "installed",
      id              = "VeraBridge",
      timestamp       = os.time(),
      Files           = {
          {SourceName = "L_VeraBridge.lua"},          -- this is a physical file in ./openLuup/
        },
      Devices         = {
        {
          DeviceFileName  = "D_VeraBridge.xml",
          DeviceType      = "VeraBridge",
          ImplFile        = "I_VeraBridge.xml",
          Invisible       =  "0",
        },
      },
      Repository      = {
        type      = "GitHub",
        source    = "akbooer/openLuup",               -- actually comes from the openLuup repository
        target    = "./openLuup/",                    -- ...and put it back INTO ./openLuup/ folder
        pattern   = "L_VeraBridge",                   -- only .lua file (others are in virtualfilesystem)
        folders   = {"/openLuup"},                    -- these are the bits of the repository that we want
      },
    },

  MySensors =

    {
      AllowMultiple   = "1",
      Title           = "MySensors",
      Icon            = "https://www.mysensors.org/icon/MySensors.png",
      Instructions    = "https://github.com/mysensors/Vera/tree/UI7",
      AutoUpdate      = "0",
      VersionMajor    = "not",
      VersionMinor    = "installed",
      id              = "Arduino",
      timestamp       = os.time(),
      Files           = {},
      Devices         = {
        {
          DeviceFileName  = "D_Arduino1.xml",
          DeviceType      = "urn:schemas-arduino-cc:device:arduino:1",
          ImplFile        = "I_Arduino1.xml",
          Invisible       =  "0",
        },
      },
      Repository      = {
        type      = "GitHub",
        source    = "mysensors/Vera",
        pattern   = "[DILS]_Arduino%w*%.%w+",             -- pattern match string for required files
      },
    },

  ZWay =

    {
      AllowMultiple   = "1",
      Title           = "Z-Way",
      Icon            = "https://raw.githubusercontent.com/akbooer/Z-Way/master/icons/Z-Wave.me.png",
      Instructions    = "",
      AutoUpdate      = "0",
      VersionMajor    = "not",
      VersionMinor    = "installed",
      id              = "Z-Way",
      timestamp       = os.time(),
      Files           = {},
      Devices         = {
        {
          DeviceFileName  = "D_ZWay.xml",
          DeviceType      = "urn:akbooer-com:device:ZWay:1",
          ImplFile        = "I_ZWay.xml",
          Invisible       =  "0",
        },
      },
      Repository      = {
        type      = "GitHub",
        source    = "akbooer/Z-Way",
--        pattern   = "",
      },
    },
  }   -- end of preinstalled plugins


local default_plugins = {
    preinstalled.openLuup,
    preinstalled.AltUI,
    preinstalled.AltAppStore,
    preinstalled.VeraBridge,
    preinstalled.ZWay,
    preinstalled.MySensors,
  }

--
-- PLUGINS
--

-- given installed plugin structure, generate index by ID
local function plugin_index (plugins)
  local index = {}
  for i,p in ipairs (plugins) do
    local id = tostring (p.id)
    if id then index[id] = i end
  end
  return index
end

-- find the requested plugin data, and index in structure
local function find_installed_data (plugin)
  plugin = tostring(plugin)
  local installed = luup.attr_get "InstalledPlugins2" or {}
  local info, idx
  for i,p in ipairs (installed) do
    local id = tostring (p.id)
    if id == plugin then
      info, idx = p, i
      break
    end
  end
  return info, idx
end

-- build update_plugin metadata from InstalledPlugins2 structure
local function plugin_metadata (id, tag)

  local IP = find_installed_data (id)    -- get the named InstalledPlugins2 metadata
  if IP then
    local r = IP.Repository
    local major = r.type or "GitHub"
    tag = tag or "master"
    r.versions = {[tag] = {release = tag}}
    local plugin = {}
    for a,b in pairs (IP) do
      if type(b) ~= "table" then plugin[a] = b end    -- copy all the scalar data
    end
    return  {                             -- reformat for update_plugin request
        devices     = IP.Devices,
        plugin      = plugin,
        repository  = IP.Repository,
        version     = {major = major, minor = tag},
        versionid   = tag,
      }
  end
  return nil, table.concat {"metadata for'", id or '?', "' not found"}
end

-- go through the devices to see if any advertise their versions
local function update_plugin_versions (installed)

  -- index by plugin id and device type
  local index_by_plug = plugin_index (installed)
  local index_by_type = {}
  for i,p in ipairs (installed) do
    local id
    if p.Devices and p.Devices[1] then
      id = p.Devices[1].DeviceType
    end
    if id then index_by_type[tostring(id)] = i end
  end

  -- go through LOCAL devices looking for clues about their version numbers
  for _, d in pairs (luup.devices or {}) do
    local i = index_by_plug[d.attributes.plugin] or index_by_type[d.device_type]
    local a = (d.environment or {}).ABOUT
    local IP = installed[i]

    local parent = d.device_num_parent
    if IP and (parent == 0 or parent == 2) then   -- LOCAL devices only! (incl. children of openLuup)

      if i and a then     -- plugins with ABOUT.VERSION
        local v1,v2,v3,prerelease = (a.VERSION or ''): match "(%d+)%D+(%d+)%D*(%d*)(%S*)"
        if v3 then
          IP.VersionMajor = v1 % 2000
          if v3 == '' then
            IP.VersionMinor = tonumber(v2)
          else
            IP.VersionMinor = table.concat ({tonumber(v2),tonumber(v3)}, '.') .. prerelease
          end
        end

      else    -- it gets harder, so go through variables...               example syntax
        local known = {
            ["urn:upnp-org:serviceId:altui1"]         = "Version",           --v2.15
            ["urn:upnp-org:serviceId:althue1"] 	     = "Version",           --v0.94
            ["urn:upnp-arduino-cc:serviceId:arduino1"]  = "PluginVersion",   -- 1.4
          }
        for _,v in ipairs (d.variables) do    --    (v.srv, v.name, v.value, ...)
          local name = known[v.srv]
          if name == v.name then
            IP.VersionMajor = v.value: match "v?(.*)"   -- remove leading 'v', if present
            IP.VersionMinor = ''      -- TODO: some refinement possible here with other variables?
            break
          end
        end
      end
    end
  end
end

--
-- LOAD and SAVE
--

-- load user_data (persistence for attributes, rooms, devices and scenes)
local function load_user_data (user_data_json)
  _log "loading user_data json..."
  local user_data, msg = json.decode (user_data_json)
  if msg then
    _log (msg)
  else
    -- ATTRIBUTES
    local attr = attributes or {}
    for a,b in pairs (attr) do                    -- go through the template for names to restore
      if type(b) ~= "table" then
        luup.attr_set (a, user_data[a] or b)        -- use saved value or default
      -- note that attr_set also handles the "special" attributes which are mirrored in luup.XXX
      end
    end

    -- ROOMS
    _log "loading rooms..."
    for _,x in pairs (user_data.rooms or {}) do
      luup.rooms.create (x.name, x.id)            -- 2018.03.24  use luup.rooms.create metatable method
      _log (("room#%d '%s'"): format (x.id,x.name))
    end
    _log "...room loading completed"

    -- DEVICES
    _log "loading devices..."
    for _, d in ipairs (user_data.devices or {}) do
      if d.id == 2 then

        -- device #2 is special (it's the openLuup plugin, and already exists)
        local ol = luup.devices[2]
        local room = tonumber (d.room) or 0
        ol:attr_set {room = room}     -- set the device attribute...
        ol.room_num = room            -- ... AND the device table (Luup is SO bad...)
        -- 2018.05.25 restore openLuup variables
        for _,v in ipairs ((d.states) or {}) do
          ol: variable_set (v.service, v.variable, v.value)
        end
        -- 2017.01.18 create openLuup HouseMode variable
        ol:variable_set ("openLuup", "HouseMode", luup.attr_get "Mode")

      else
        local dev = chdev.create {      -- the variation in naming within luup is appalling
            devNo = d.id,
            device_type     = d.device_type,
            internal_id     = d.altid,
            description     = d.name,
            upnp_file       = d.device_file,
            upnp_impl       = d.impl_file or '',
            json_file       = d.device_json or '',
            ip              = d.ip,
            mac             = d.mac,
            hidden          = nil,
            invisible       = d.invisible == "1",
            manufacturer    = d.manufacturer,     -- 2019.02.02
            model           = d.model,            -- 2019.02.02
            parent          = d.id_parent,
            room            = tonumber (d.room),
            pluginnum       = d.plugin,
            statevariables  = d.states,      -- states : table {id, service, variable, value}
            disabled        = d.disabled,
            username        = d.username,
            password        = d.password,
            -- 2018.05.29  added device (sub)category
            category_num    = d.category_num,
            subcategory_num = d.subcategory_num,
          }
        dev:attr_set ("time_created", d.time_created)     -- set time_created to original, not current
        -- set other device attributes (including category_num and subcategory_num)
        for a,v in pairs (d) do
          if type(v) ~= "table" and not dev.attributes[a] then
            -- 2018.04.05 status is NOT a device ATTRIBUTE
            -- 2019.05.03 cpu(s) should not be created here either!
            if not (a == "status" or a == "cpu(s)") then   
              dev:attr_set (a, v)
            end
          end
        end
        luup.devices[d.id] = dev                          -- save it
      end
    end

    -- SCENES
    _log "loading scenes..."
    local Nscn = 0
    for _, scene in ipairs (user_data.scenes or {}) do
      if tonumber(scene.id) < 1e5 then        -- 2017.0719 ignore temporary "high numbered" scenes (VeraBridge)
        local new, msg = scenes.create (scene)
        if new and scene.id then
          Nscn = Nscn + 1
          luup.scenes[scene.id] = new
          _log (("[%s] %s"): format (scene.id or '?', scene.name))
        else
          _log (table.concat {"error in scene id ", scene.id or '?', ": ", msg or "unknown error"})
        end
      end
    end
    _log ("number of scenes = " .. Nscn)

    for i,n in ipairs (luup.scenes) do _log (("scene#%d '%s'"):format (i,n.description)) end
    _log "...scene loading completed"

    -- PLUGINS
    _log "loading installed plugin info..."

    local installed = user_data.InstalledPlugins2 or {}
    local index = plugin_index (installed)

    -- check TargetVersion of openLuup to see if InstalledPlugins2 defaults are current
    local ol = installed[index.openLuup] or {}
    local refresh = ol.TargetVersion ~= default_plugins_version

    -- copy any missing defaults (may have been deleted) to the new list
    for _, default_plugin in ipairs (default_plugins) do
      local existing = index[tostring(default_plugin.id)]
      if not existing then
        installed[#installed+1] = default_plugin          -- add any missing defaults
      elseif refresh then
      default_plugin.VersionMajor = installed[existing].VersionMajor  -- preserve version info
      default_plugin.VersionMinor = installed[existing].VersionMinor
      installed[existing] = default_plugin                -- out of date, so replace info anyway
      end
    end
    -- log the full list of installed plugins
    update_plugin_versions (installed)
    for _, plugin in ipairs (installed) do
      local version = table.concat {plugin.VersionMajor or '?', '.', plugin.VersionMinor or '?'}
      local ver = "[%s] %s (%s)"
      _log (ver: format (plugin.id, plugin.Title, version))
    end
    attr.InstalledPlugins2 = installed
  end
  _log "...user_data loading completed"
  return not msg, msg
end

--

-- user_data devices table
local function devices_table (device_list)
  local info = {}
  local serviceNo = 0
  local devs = {}
  for d in pairs (device_list) do devs[#devs+1] = d end  -- 2017.04.19
  table.sort (devs)
<<<<<<< HEAD
  for _,dnum in ipairs (devs) do
    local d = device_list[dnum]
    local states = {}
    for i,item in ipairs(d.variables) do
      states[i] = {
        id = item.id,
        service = item.srv,
        variable = item.name,
        value = item.value or '',
      }
    end
    local curls
=======
  for _,dnum in ipairs (devs) do 
    local d = device_list[dnum] 
    local states = d: state_table()   -- 2019.05.12
--    local states = {}
--    for i,item in ipairs(d.variables) do
--      states[i] = {
--        id = item.id, 
--        service = item.srv,
--        variable = item.name,
--        value = item.value or '',
--      }
--    end
    local curls 
>>>>>>> 6a80c8bc
    if d.serviceList then         -- add the ControlURLs
      curls = {}
      for _,x in ipairs (d.serviceList) do
        serviceNo = serviceNo + 1
        curls["service_" .. serviceNo] = {
          service = x.serviceId,
          serviceType = x.serviceType,
          ControlURL = "upnp/control/dev_" .. serviceNo,
          EventURL = "/upnp/event/dev_" .. serviceNo,
    }
      end
    end

    local status = d:status_get() or -1      -- 2016.04.29
<<<<<<< HEAD
--    if status == -1 then status = nil end     -- don't report 'normal' status ???
    local tbl = {
      ControlURLs     = curls,
=======
    local tbl = {     
      ControlURLs     = curls,                              
>>>>>>> 6a80c8bc
      states          = states,
      status          = status,
    }

    for a,b in pairs (d.attributes) do tbl[a] = b end
    -- 2017.08.27  fix for non-numeric device id
    -- 2018.05.29  fix several possibly numeric attributes
    local numbers = {"id", "category_num", "subcategory_num"}
    for _,name in ipairs (numbers) do
      tbl[name] = tonumber(tbl[name]) or tbl[name]    -- force numeric value, if possible
    end

    info[#info+1] = tbl
  end
  return info
end

-- json ()
-- top-level attributes and key tables: devices, rooms, scenes
local function json_user_data (localLuup)   -- refactored thanks to @explorer
  local luup = localLuup or luup
  local data = {rooms = {}, scenes = {}}
  -- scalar attributes
  for a,b in pairs (attributes) do
    if type(b) ~= "table" then data[a] = b end
  end
  -- devices
  data.devices = devices_table (luup.devices or {})
  -- plugins
  data.InstalledPlugins2 = attributes.InstalledPlugins2 or default_plugins   -- 2016.05.15 and 2016.05.30
  -- rooms
  local rooms = data.rooms
  for i, name in pairs (luup.rooms or {}) do
    rooms[#rooms+1] = {id = i, name = name}
  end
  -- scenes
  local scenes = data.scenes
  for _, s in pairs (luup.scenes or {}) do
    scenes[#scenes+1] = s: user_table ()
  end
  --
  return json.encode (data)   -- json text or nil, error message if any
end

-- save ()
local function save_user_data (localLuup, filename)   -- refactored thanks to @explorer
  local result, message
  local j, msg = json_user_data (localLuup)

  if not j then
    message = "syntax error in user_data: " .. (msg or '?')
  else
    local f, err = io.open (filename or "user_data.json", 'w')
    if not f then
      message =  "error writing user_data: " .. (err or '?')
    else
      f:write (j)
      f:write '\n'
      f:close ()
      result = #j   -- 2016.05.09 return length of user_data.json file
    end
  end

  return result, message
end


return {
  ABOUT           = ABOUT,

  attributes      = attributes,
  default_plugins = default_plugins,
  preinstalled    = preinstalled,

  -- methods

  devices_table           = devices_table,
  plugin_metadata         = plugin_metadata,
  find_installed_data     = find_installed_data,
  update_plugin_versions  = update_plugin_versions,

  json  = json_user_data,
  load  = load_user_data,
  save  = save_user_data,
}<|MERGE_RESOLUTION|>--- conflicted
+++ resolved
@@ -570,7 +570,7 @@
           if type(v) ~= "table" and not dev.attributes[a] then
             -- 2018.04.05 status is NOT a device ATTRIBUTE
             -- 2019.05.03 cpu(s) should not be created here either!
-            if not (a == "status" or a == "cpu(s)") then   
+            if not (a == "status" or a == "cpu(s)") then
               dev:attr_set (a, v)
             end
           end
@@ -642,34 +642,19 @@
   local devs = {}
   for d in pairs (device_list) do devs[#devs+1] = d end  -- 2017.04.19
   table.sort (devs)
-<<<<<<< HEAD
   for _,dnum in ipairs (devs) do
     local d = device_list[dnum]
-    local states = {}
-    for i,item in ipairs(d.variables) do
-      states[i] = {
-        id = item.id,
-        service = item.srv,
-        variable = item.name,
-        value = item.value or '',
-      }
-    end
-    local curls
-=======
-  for _,dnum in ipairs (devs) do 
-    local d = device_list[dnum] 
     local states = d: state_table()   -- 2019.05.12
 --    local states = {}
 --    for i,item in ipairs(d.variables) do
 --      states[i] = {
---        id = item.id, 
+--        id = item.id,
 --        service = item.srv,
 --        variable = item.name,
 --        value = item.value or '',
 --      }
 --    end
-    local curls 
->>>>>>> 6a80c8bc
+    local curls
     if d.serviceList then         -- add the ControlURLs
       curls = {}
       for _,x in ipairs (d.serviceList) do
@@ -684,14 +669,8 @@
     end
 
     local status = d:status_get() or -1      -- 2016.04.29
-<<<<<<< HEAD
---    if status == -1 then status = nil end     -- don't report 'normal' status ???
     local tbl = {
       ControlURLs     = curls,
-=======
-    local tbl = {     
-      ControlURLs     = curls,                              
->>>>>>> 6a80c8bc
       states          = states,
       status          = status,
     }
